package main

import (
	"context"
	"encoding/json"
	"fmt"
	"io"
	"net/http"
	"strings"

	"code-manager/dagger/internal/dagger"
)

// GitHubReleaseManager handles GitHub release operations.
type GitHubReleaseManager struct{}

// NewGitHubReleaseManager creates a new GitHub release manager.
func NewGitHubReleaseManager() *GitHubReleaseManager {
	return &GitHubReleaseManager{}
}

// getReleaseInfo gets the latest tag and release notes from Git.
func (gh *GitHubReleaseManager) getReleaseInfo(
	ctx context.Context,
	sourceDir *dagger.Directory,
	actualUser string,
	token *dagger.Secret,
) (string, string, error) {
	repo, err := NewGit(ctx, NewGitOptions{
		SrcDir: sourceDir,
		User:   &actualUser,
		Token:  token,
	})
	if err != nil {
		return "", "", err
	}

	latestTag, err := repo.GetLastTag(ctx)
	if err != nil {
		return "", "", err
	}

	releaseNotes, err := repo.GetLastCommitTitle(ctx)
	if err != nil {
		return "", "", err
	}

	return latestTag, releaseNotes, nil
}

func (gh *GitHubReleaseManager) safeCloseResponse(resp *http.Response) {
	if closeErr := resp.Body.Close(); closeErr != nil {
		// Log the error but don't fail the function
		fmt.Printf("warning: failed to close response body: %v\n", closeErr)
	}
}

// createGitHubRelease creates a new GitHub release and returns the release ID.
func (gh *GitHubReleaseManager) createGitHubRelease(
	ctx context.Context,
	actualUser, latestTag, releaseNotes string,
	token *dagger.Secret,
) (string, error) {
	// Create the release payload
	releasePayload := map[string]string{
		"tag_name": latestTag,
		"name":     fmt.Sprintf("Release %s", latestTag),
		"body":     releaseNotes,
	}

	// Marshal to JSON
	jsonData, err := json.Marshal(releasePayload)
	if err != nil {
		return "", fmt.Errorf("failed to marshal release payload: %w", err)
	}

	// Get the token value
	tokenValue, err := token.Plaintext(ctx)
	if err != nil {
		return "", fmt.Errorf("failed to get token: %w", err)
	}

	// Create HTTP request
	url := fmt.Sprintf("https://api.github.com/repos/%s/code-manager/releases", actualUser)
	req, err := http.NewRequestWithContext(ctx, http.MethodPost, url, strings.NewReader(string(jsonData)))
	if err != nil {
		return "", fmt.Errorf("failed to create request: %w", err)
	}

	// Set headers
	req.Header.Set("Authorization", "token "+tokenValue)
	req.Header.Set("Accept", "application/vnd.github.v3+json")
	req.Header.Set("Content-Type", "application/json")

	// Make the request
	client := &http.Client{}
	resp, err := client.Do(req)
	if err != nil {
		return "", fmt.Errorf("failed to make request: %w", err)
	}
	defer gh.safeCloseResponse(resp)

	// Read response body
	body, err := io.ReadAll(resp.Body)
	if err != nil {
		return "", fmt.Errorf("failed to read response body: %w", err)
	}

	// Check for errors
	if resp.StatusCode != http.StatusCreated {
		return "", fmt.Errorf("failed to create release: status %d, body: %s", resp.StatusCode, string(body))
	}

	// Parse response to get release ID
	var response map[string]interface{}
	if err := json.Unmarshal(body, &response); err != nil {
		return "", fmt.Errorf("failed to parse response: %w", err)
	}

	releaseID, ok := response["id"]
	if !ok {
		return "", fmt.Errorf("response does not contain release ID: %s", string(body))
	}

	// Convert to string
	releaseIDStr := fmt.Sprintf("%.0f", releaseID)
	return releaseIDStr, nil
}

// getExistingRelease gets an existing release by tag name.
func (gh *GitHubReleaseManager) getExistingRelease(
	ctx context.Context,
	actualUser, latestTag string,
	token *dagger.Secret,
) (string, error) {
	// Get the token value
	tokenValue, err := token.Plaintext(ctx)
	if err != nil {
		return "", fmt.Errorf("failed to get token: %w", err)
	}

	// Create HTTP request
	url := fmt.Sprintf("https://api.github.com/repos/%s/code-manager/releases/tags/%s", actualUser, latestTag)
	req, err := http.NewRequestWithContext(ctx, http.MethodGet, url, nil)
	if err != nil {
		return "", fmt.Errorf("failed to create request: %w", err)
	}

	// Set headers
	req.Header.Set("Authorization", "token "+tokenValue)
	req.Header.Set("Accept", "application/vnd.github.v3+json")

	// Make the request
	client := &http.Client{}
	resp, err := client.Do(req)
	if err != nil {
		return "", fmt.Errorf("failed to make request: %w", err)
	}
	defer gh.safeCloseResponse(resp)

	// Read response body
	body, err := io.ReadAll(resp.Body)
	if err != nil {
		return "", fmt.Errorf("failed to read response body: %w", err)
	}

	// Check for 404 (release not found)
	if resp.StatusCode == http.StatusNotFound {
		return "", fmt.Errorf("release not found")
	}

	// Check for other errors
	if resp.StatusCode != http.StatusOK {
		return "", fmt.Errorf("failed to get release: status %d, body: %s", resp.StatusCode, string(body))
	}

	// Parse response to get release ID
	var response map[string]interface{}
	if err := json.Unmarshal(body, &response); err != nil {
		return "", fmt.Errorf("failed to parse response: %w", err)
	}

	releaseID, ok := response["id"]
	if !ok {
		return "", fmt.Errorf("response does not contain release ID: %s", string(body))
	}

	// Convert to string
	releaseIDStr := fmt.Sprintf("%.0f", releaseID)
	return releaseIDStr, nil
}

// getOrCreateRelease gets an existing release or creates a new one.
func (gh *GitHubReleaseManager) getOrCreateRelease(
	ctx context.Context,
	actualUser, latestTag, releaseNotes string,
	token *dagger.Secret,
) (string, error) {
	// First, try to get the existing release
	existingReleaseID, err := gh.getExistingRelease(ctx, actualUser, latestTag, token)
	if err == nil && existingReleaseID != "" {
		return existingReleaseID, nil
	}

	// If release doesn't exist, create it
	return gh.createGitHubRelease(ctx, actualUser, latestTag, releaseNotes, token)
}

// uploadBinary uploads a binary file to a GitHub release.
func (gh *GitHubReleaseManager) uploadBinary(
	ctx context.Context,
	container *dagger.Container,
	platform, actualUser, releaseID string,
	token *dagger.Secret,
) error {
	runnerInfo := GoImageInfo[platform]
	binaryName := gh.buildBinaryName(runnerInfo)

	// Get the token value
	tokenValue, err := token.Plaintext(ctx)
	if err != nil {
		return fmt.Errorf("failed to get token: %w", err)
	}

	// Get the binary file content from the build container
<<<<<<< HEAD
	// Binary is now always available at /go/bin/{GOOS}_{GOARCH}/cm (with .exe for Windows)
	// The Dockerfile.build ensures this by copying native builds to the cross-compilation path
	binaryPath := fmt.Sprintf("/go/bin/%s_%s/cm", runnerInfo.OS, runnerInfo.Arch)
	if runnerInfo.OS == "windows" {
		binaryPath += ".exe"
	}

=======
	// The binary is built in /go/bin/{GOOS}_{GOARCH}/cm for cross-compilation
	binaryPath := fmt.Sprintf("/go/bin/%s_%s/cm", runnerInfo.OS, runnerInfo.Arch)
>>>>>>> 73293d25
	binaryContent, err := container.File(binaryPath).Contents(ctx)
	if err != nil {
		return fmt.Errorf("failed to read binary file at %s: %w", binaryPath, err)
	}

	// Create HTTP request
	url := fmt.Sprintf("https://uploads.github.com/repos/%s/code-manager/releases/%s/assets?name=%s",
		actualUser, releaseID, binaryName)
	req, err := http.NewRequestWithContext(ctx, http.MethodPost, url, strings.NewReader(binaryContent))
	if err != nil {
		return fmt.Errorf("failed to create request: %w", err)
	}

	// Set headers
	req.Header.Set("Authorization", "token "+tokenValue)
	req.Header.Set("Content-Type", "application/octet-stream")

	// Make the request
	client := &http.Client{}
	resp, err := client.Do(req)
	if err != nil {
		return fmt.Errorf("failed to make request: %w", err)
	}
	defer gh.safeCloseResponse(resp)

	// Check for errors
	if resp.StatusCode != http.StatusCreated {
		body, _ := io.ReadAll(resp.Body)
		return fmt.Errorf("failed to upload binary for %s: status %d, body: %s",
			platform, resp.StatusCode, string(body))
	}

	return nil
}

// buildBinaryName builds the binary filename for a platform.
func (gh *GitHubReleaseManager) buildBinaryName(runnerInfo ImageInfo) string {
	binaryName := fmt.Sprintf("code-manager-%s-%s", runnerInfo.OS, runnerInfo.Arch)
	if runnerInfo.OS == "windows" {
		binaryName += ".exe"
	}
	return binaryName
}

// checkBinaryExists checks if a binary for the specified architecture already exists in the release.
func (gh *GitHubReleaseManager) checkBinaryExists(
	ctx context.Context,
	architecture, actualUser, releaseID string,
	token *dagger.Secret,
) (bool, error) {
	runnerInfo := GoImageInfo[architecture]
	binaryName := gh.buildBinaryName(runnerInfo)

	// Get the token value
	tokenValue, err := token.Plaintext(ctx)
	if err != nil {
		return false, fmt.Errorf("failed to get token: %w", err)
	}

	// Create HTTP request to list assets
	url := fmt.Sprintf("https://api.github.com/repos/%s/code-manager/releases/%s/assets", actualUser, releaseID)
	req, err := http.NewRequestWithContext(ctx, http.MethodGet, url, nil)
	if err != nil {
		return false, fmt.Errorf("failed to create request: %w", err)
	}

	// Set headers
	req.Header.Set("Authorization", "token "+tokenValue)
	req.Header.Set("Accept", "application/vnd.github.v3+json")

	// Make the request
	client := &http.Client{}
	resp, err := client.Do(req)
	if err != nil {
		return false, fmt.Errorf("failed to make request: %w", err)
	}
	defer gh.safeCloseResponse(resp)

	// Read response body
	body, err := io.ReadAll(resp.Body)
	if err != nil {
		return false, fmt.Errorf("failed to read response body: %w", err)
	}

	// Check for errors
	if resp.StatusCode != http.StatusOK {
		return false, fmt.Errorf("failed to list assets: status %d, body: %s", resp.StatusCode, string(body))
	}

	// Parse response to check if binary exists
	var assets []map[string]interface{}
	if err := json.Unmarshal(body, &assets); err != nil {
		return false, fmt.Errorf("failed to parse response: %w", err)
	}

	// Check if binary with the same name exists
	for _, asset := range assets {
		if assetName, ok := asset["name"].(string); ok && assetName == binaryName {
			return true, nil
		}
	}

	return false, nil
}<|MERGE_RESOLUTION|>--- conflicted
+++ resolved
@@ -223,18 +223,12 @@
 	}
 
 	// Get the binary file content from the build container
-<<<<<<< HEAD
 	// Binary is now always available at /go/bin/{GOOS}_{GOARCH}/cm (with .exe for Windows)
 	// The Dockerfile.build ensures this by copying native builds to the cross-compilation path
 	binaryPath := fmt.Sprintf("/go/bin/%s_%s/cm", runnerInfo.OS, runnerInfo.Arch)
 	if runnerInfo.OS == "windows" {
 		binaryPath += ".exe"
 	}
-
-=======
-	// The binary is built in /go/bin/{GOOS}_{GOARCH}/cm for cross-compilation
-	binaryPath := fmt.Sprintf("/go/bin/%s_%s/cm", runnerInfo.OS, runnerInfo.Arch)
->>>>>>> 73293d25
 	binaryContent, err := container.File(binaryPath).Contents(ctx)
 	if err != nil {
 		return fmt.Errorf("failed to read binary file at %s: %w", binaryPath, err)
