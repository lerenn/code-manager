--- conflicted
+++ resolved
@@ -223,25 +223,6 @@
 	}
 
 	// Get the binary file content
-<<<<<<< HEAD
-	var binaryContent string
-
-	if runnerInfo.OS == "windows" {
-		// For Windows containers, the binary will be named cm.exe
-		binaryPath := "/usr/local/bin/cm.exe"
-		var err error
-		binaryContent, err = container.File(binaryPath).Contents(ctx)
-		if err != nil {
-			return fmt.Errorf("failed to read Windows binary file at %s: %w", binaryPath, err)
-		}
-	} else {
-		binaryPath := "/usr/local/bin/cm"
-		var err error
-		binaryContent, err = container.File(binaryPath).Contents(ctx)
-		if err != nil {
-			return fmt.Errorf("failed to read binary file at %s: %w", binaryPath, err)
-		}
-=======
 	binaryPath := "/usr/local/bin/cm"
 	if runnerInfo.OS == "windows" {
 		binaryPath = "/usr/local/bin/cm.exe"
@@ -250,7 +231,6 @@
 	binaryContent, err := container.File(binaryPath).Contents(ctx)
 	if err != nil {
 		return fmt.Errorf("failed to read binary file at %s: %w", binaryPath, err)
->>>>>>> a82b8d21
 	}
 
 	// Create HTTP request
