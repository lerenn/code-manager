--- conflicted
+++ resolved
@@ -561,7 +561,6 @@
 	return cmd.Run()
 }
 
-<<<<<<< HEAD
 // createE2EDependencies creates a properly configured Dependencies instance for E2E tests
 func createE2EDependencies(configPath string) *dependencies.Dependencies {
 	configManager := config.NewManager(configPath)
@@ -597,7 +596,8 @@
 	}
 
 	return deps
-=======
+}
+
 // sortPaths sorts a slice of file paths alphabetically
 func sortPaths(paths []string) {
 	for i := 0; i < len(paths)-1; i++ {
@@ -607,5 +607,4 @@
 			}
 		}
 	}
->>>>>>> 97934ac7
 }