--- conflicted
+++ resolved
@@ -107,10 +107,7 @@
           args: >-
             build-and-release-for-architecture
             --source-dir=.
-<<<<<<< HEAD
-=======
             --architecture=linux/amd64
->>>>>>> d7463d36
             --user=${{ github.actor }}
             --token=env:GITHUB_TOKEN
         env:
@@ -160,10 +157,7 @@
           args: >-
             build-and-release-for-architecture
             --source-dir=.
-<<<<<<< HEAD
-=======
             --architecture=windows/amd64
->>>>>>> d7463d36
             --user=${{ github.actor }}
             --token=env:GITHUB_TOKEN
         env:
