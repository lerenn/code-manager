package status

import (
	"fmt"
)

// RemoveWorktree removes a worktree entry from the status file.
func (s *realManager) RemoveWorktree(repoURL, branch string) error {
	status, err := s.loadStatus()
	if err != nil {
		return fmt.Errorf("failed to load status: %w", err)
	}

	repo, err := s.validateRepository(status, repoURL)
	if err != nil {
		return err
	}

	s.logRemoveWorktreeBefore(repo.Worktrees)

	if err := s.deleteWorktreeFromRepo(&repo, branch); err != nil {
		return fmt.Errorf("%w for repository %s branch %s", err, repoURL, branch)
	}

	s.logRemoveWorktreeAfter(repo.Worktrees, repoURL, status)

	status.Repositories[repoURL] = repo

	if err := s.saveStatus(status); err != nil {
		return fmt.Errorf("failed to save status: %w", err)
	}

	s.logRemoveWorktreeSave()

	return nil
}

// validateRepository checks if the repository exists in the status.
func (s *realManager) validateRepository(status *Status, repoURL string) (Repository, error) {
	repo, exists := status.Repositories[repoURL]
	if !exists {
		return Repository{}, fmt.Errorf("%w: %s", ErrRepositoryNotFound, repoURL)
	}
	return repo, nil
}

<<<<<<< HEAD
	// Find and remove the worktree entry
	found := false
	for worktreeKey, worktree := range repo.Worktrees {
		if worktree.Branch == branch {
=======
// deleteWorktreeFromRepo finds and deletes the worktree entry from the repository.
func (s *realManager) deleteWorktreeFromRepo(repo *Repository, branch string) error {
	for worktreeKey, worktree := range repo.Worktrees {
		if worktree.Branch == branch {
			s.logRemoveWorktreeDelete(worktreeKey, branch)
>>>>>>> 92de8078
			delete(repo.Worktrees, worktreeKey)
			return nil
		}
	}
	return ErrWorktreeNotFound
}

// logRemoveWorktreeBefore logs the worktrees before deletion.
func (s *realManager) logRemoveWorktreeBefore(worktrees map[string]WorktreeInfo) {
	if s.logger != nil {
		s.logger.Logf("    [RemoveWorktree] Before deletion: repo.Worktrees = %v", worktrees)
	}
}

<<<<<<< HEAD
	// Update repository
	status.Repositories[repoURL] = repo

	// Save updated status
	if err := s.saveStatus(status); err != nil {
		return fmt.Errorf("failed to save status: %w", err)
=======
// logRemoveWorktreeDelete logs the deletion of a worktree.
func (s *realManager) logRemoveWorktreeDelete(worktreeKey, branch string) {
	if s.logger != nil {
		s.logger.Logf("    [RemoveWorktree] Deleting worktree with key: %s, branch: %s", worktreeKey, branch)
>>>>>>> 92de8078
	}
}

<<<<<<< HEAD
	return nil
=======
// logRemoveWorktreeAfter logs the worktrees after deletion.
func (s *realManager) logRemoveWorktreeAfter(worktrees map[string]WorktreeInfo, repoURL string, status *Status) {
	if s.logger != nil {
		s.logger.Logf("    [RemoveWorktree] After deletion: repo.Worktrees = %v", worktrees)
		s.logger.Logf("    [RemoveWorktree] After update: status.Repositories[%s].Worktrees = %v",
			repoURL, status.Repositories[repoURL].Worktrees)
	}
}

// logRemoveWorktreeSave logs after saving the status.
func (s *realManager) logRemoveWorktreeSave() {
	if s.logger != nil {
		s.logger.Logf("    [RemoveWorktree] After save: status saved successfully")
	}
>>>>>>> 92de8078
}<|MERGE_RESOLUTION|>--- conflicted
+++ resolved
@@ -16,21 +16,15 @@
 		return err
 	}
 
-	s.logRemoveWorktreeBefore(repo.Worktrees)
-
 	if err := s.deleteWorktreeFromRepo(&repo, branch); err != nil {
 		return fmt.Errorf("%w for repository %s branch %s", err, repoURL, branch)
 	}
-
-	s.logRemoveWorktreeAfter(repo.Worktrees, repoURL, status)
 
 	status.Repositories[repoURL] = repo
 
 	if err := s.saveStatus(status); err != nil {
 		return fmt.Errorf("failed to save status: %w", err)
 	}
-
-	s.logRemoveWorktreeSave()
 
 	return nil
 }
@@ -44,64 +38,13 @@
 	return repo, nil
 }
 
-<<<<<<< HEAD
-	// Find and remove the worktree entry
-	found := false
-	for worktreeKey, worktree := range repo.Worktrees {
-		if worktree.Branch == branch {
-=======
 // deleteWorktreeFromRepo finds and deletes the worktree entry from the repository.
 func (s *realManager) deleteWorktreeFromRepo(repo *Repository, branch string) error {
 	for worktreeKey, worktree := range repo.Worktrees {
 		if worktree.Branch == branch {
-			s.logRemoveWorktreeDelete(worktreeKey, branch)
->>>>>>> 92de8078
 			delete(repo.Worktrees, worktreeKey)
 			return nil
 		}
 	}
 	return ErrWorktreeNotFound
-}
-
-// logRemoveWorktreeBefore logs the worktrees before deletion.
-func (s *realManager) logRemoveWorktreeBefore(worktrees map[string]WorktreeInfo) {
-	if s.logger != nil {
-		s.logger.Logf("    [RemoveWorktree] Before deletion: repo.Worktrees = %v", worktrees)
-	}
-}
-
-<<<<<<< HEAD
-	// Update repository
-	status.Repositories[repoURL] = repo
-
-	// Save updated status
-	if err := s.saveStatus(status); err != nil {
-		return fmt.Errorf("failed to save status: %w", err)
-=======
-// logRemoveWorktreeDelete logs the deletion of a worktree.
-func (s *realManager) logRemoveWorktreeDelete(worktreeKey, branch string) {
-	if s.logger != nil {
-		s.logger.Logf("    [RemoveWorktree] Deleting worktree with key: %s, branch: %s", worktreeKey, branch)
->>>>>>> 92de8078
-	}
-}
-
-<<<<<<< HEAD
-	return nil
-=======
-// logRemoveWorktreeAfter logs the worktrees after deletion.
-func (s *realManager) logRemoveWorktreeAfter(worktrees map[string]WorktreeInfo, repoURL string, status *Status) {
-	if s.logger != nil {
-		s.logger.Logf("    [RemoveWorktree] After deletion: repo.Worktrees = %v", worktrees)
-		s.logger.Logf("    [RemoveWorktree] After update: status.Repositories[%s].Worktrees = %v",
-			repoURL, status.Repositories[repoURL].Worktrees)
-	}
-}
-
-// logRemoveWorktreeSave logs after saving the status.
-func (s *realManager) logRemoveWorktreeSave() {
-	if s.logger != nil {
-		s.logger.Logf("    [RemoveWorktree] After save: status saved successfully")
-	}
->>>>>>> 92de8078
 }