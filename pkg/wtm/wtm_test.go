//go:build unit

package wtm

import (
	"testing"

	"github.com/lerenn/wtm/pkg/config"
	"github.com/lerenn/wtm/pkg/fs"
	"github.com/lerenn/wtm/pkg/git"
	"github.com/lerenn/wtm/pkg/ide"
	"github.com/lerenn/wtm/pkg/status"
	"github.com/stretchr/testify/assert"
	"go.uber.org/mock/gomock"
)

// createTestConfig creates a test configuration for unit tests.
func createTestConfig() *config.Config {
	return &config.Config{
		BasePath:   "/test/base/path",
		StatusFile: "/test/base/path/status.yaml",
	}
}

func TestWTM_Run_SingleRepository(t *testing.T) {
	ctrl := gomock.NewController(t)
	defer ctrl.Finish()

	mockFS := fs.NewMockFS(ctrl)
	mockGit := git.NewMockGit(ctrl)
	mockStatus := status.NewMockManager(ctrl)
	mockIDE := ide.NewMockManagerInterface(ctrl)

	wtm := NewWTM(createTestConfig())

	// Override adapters with mocks
	c := wtm.(*realWTM)
	c.fs = mockFS
	c.git = mockGit
	c.statusManager = mockStatus
	c.ideManager = mockIDE

	// Mock single repo detection - .git found (called multiple times: detectProjectType, validateGitDirectory, and createWorktreeForSingleRepo)
	mockFS.EXPECT().Exists(".git").Return(true, nil).AnyTimes() // detectProjectType, validateGitDirectory, createWorktreeForSingleRepo (validateRepository), prepareWorktreePath, and additional validation
	mockFS.EXPECT().IsDir(".git").Return(true, nil).AnyTimes()  // Called in detectSingleRepoMode, validateGitDirectory, createWorktreeForSingleRepo (validateRepository), prepareWorktreePath, and additional validation

	// Mock Git status for validation (called 2 times: validateGitStatus and validateGitConfiguration)
	mockGit.EXPECT().Status(".").Return("On branch main", nil).Times(2)

	// Mock status manager calls
	mockStatus.EXPECT().GetWorktree("github.com/lerenn/example", "test-branch").Return(nil, status.ErrWorktreeNotFound).AnyTimes()
	mockStatus.EXPECT().AddWorktree("github.com/lerenn/example", "test-branch", gomock.Any(), "").Return(nil)

	// Mock worktree creation calls
	mockGit.EXPECT().GetRepositoryName(gomock.Any()).Return("github.com/lerenn/example", nil)
	mockGit.EXPECT().IsClean(gomock.Any()).Return(true, nil)
	mockGit.EXPECT().BranchExists(gomock.Any(), "test-branch").Return(false, nil)
	mockGit.EXPECT().CreateBranch(gomock.Any(), "test-branch").Return(nil)
	mockFS.EXPECT().Exists(gomock.Any()).Return(false, nil).AnyTimes() // Worktree directory doesn't exist
	mockFS.EXPECT().MkdirAll(gomock.Any(), gomock.Any()).Return(nil)   // Create directory structure
	mockGit.EXPECT().CreateWorktree(gomock.Any(), gomock.Any(), "test-branch").Return(nil)

	err := wtm.CreateWorkTree("test-branch", nil)
	assert.NoError(t, err)
}

func TestWTM_CreateWorkTreeWithIDE(t *testing.T) {
	ctrl := gomock.NewController(t)
	defer ctrl.Finish()

	mockFS := fs.NewMockFS(ctrl)
	mockGit := git.NewMockGit(ctrl)
	mockStatus := status.NewMockManager(ctrl)
	mockIDE := ide.NewMockManagerInterface(ctrl)

	wtm := NewWTM(createTestConfig())

	// Override adapters with mocks
	c := wtm.(*realWTM)
	c.fs = mockFS
	c.git = mockGit
	c.statusManager = mockStatus
	c.ideManager = mockIDE

	// Mock single repo detection - .git found
	mockFS.EXPECT().Exists(".git").Return(true, nil).AnyTimes()
	mockFS.EXPECT().IsDir(".git").Return(true, nil).AnyTimes()

	// Mock workspace detection - no workspace files found (called in detectProjectMode)
	mockFS.EXPECT().Glob("*.code-workspace").Return([]string{}, nil).AnyTimes()

	// Mock Git status for validation
	mockGit.EXPECT().Status(".").Return("On branch main", nil).Times(2)

	// Mock status manager calls
	mockStatus.EXPECT().GetWorktree("github.com/lerenn/example", "test-branch").Return(nil, status.ErrWorktreeNotFound).Times(1)
	mockStatus.EXPECT().AddWorktree("github.com/lerenn/example", "test-branch", gomock.Any(), "").Return(nil)

	// Mock GetWorktree for IDE opening (called after worktree creation)
	mockStatus.EXPECT().GetWorktree("github.com/lerenn/example", "test-branch").Return(&status.Repository{
		URL:    "github.com/lerenn/example",
		Branch: "test-branch",
		Path:   "/test/base/path/github.com/lerenn/example/test-branch",
	}, nil)

	// Mock worktree creation calls
	mockGit.EXPECT().GetRepositoryName(gomock.Any()).Return("github.com/lerenn/example", nil).AnyTimes()
	mockGit.EXPECT().IsClean(gomock.Any()).Return(true, nil)
	mockGit.EXPECT().BranchExists(gomock.Any(), "test-branch").Return(false, nil)
	mockGit.EXPECT().CreateBranch(gomock.Any(), "test-branch").Return(nil)
	mockFS.EXPECT().Exists(gomock.Any()).Return(false, nil).AnyTimes()
	mockFS.EXPECT().MkdirAll(gomock.Any(), gomock.Any()).Return(nil)
	mockGit.EXPECT().CreateWorktree(gomock.Any(), gomock.Any(), "test-branch").Return(nil)

	// Mock IDE opening
	ideName := "cursor"
	mockIDE.EXPECT().OpenIDE("cursor", gomock.Any(), false).Return(nil)

	err := wtm.CreateWorkTree("test-branch", &ideName)
	assert.NoError(t, err)
}

func TestWTM_OpenWorktree(t *testing.T) {
	ctrl := gomock.NewController(t)
	defer ctrl.Finish()

	mockFS := fs.NewMockFS(ctrl)
	mockGit := git.NewMockGit(ctrl)
	mockStatus := status.NewMockManager(ctrl)
	mockIDE := ide.NewMockManagerInterface(ctrl)

	wtm := NewWTM(createTestConfig())

	// Override adapters with mocks
	c := wtm.(*realWTM)
	c.fs = mockFS
	c.git = mockGit
	c.statusManager = mockStatus
	c.ideManager = mockIDE

	// Mock Git to return repository URL
	mockGit.EXPECT().GetRepositoryName(".").Return("github.com/lerenn/example", nil)

	// Mock status manager to return worktree
	worktree := &status.Repository{
		URL:    "github.com/lerenn/example",
		Branch: "test-branch",
		Path:   "/path/to/worktree",
	}
	mockStatus.EXPECT().GetWorktree("github.com/lerenn/example", "test-branch").Return(worktree, nil)

	// Mock IDE opening
	mockIDE.EXPECT().OpenIDE("cursor", "/path/to/worktree", false).Return(nil)

	err := wtm.OpenWorktree("test-branch", "cursor")
	assert.NoError(t, err)
}

func TestWTM_OpenWorktree_NotFound(t *testing.T) {
	ctrl := gomock.NewController(t)
	defer ctrl.Finish()

	mockFS := fs.NewMockFS(ctrl)
	mockGit := git.NewMockGit(ctrl)
	mockStatus := status.NewMockManager(ctrl)
	mockIDE := ide.NewMockManagerInterface(ctrl)

	wtm := NewWTM(createTestConfig())

	// Override adapters with mocks
	c := wtm.(*realWTM)
	c.fs = mockFS
	c.git = mockGit
	c.statusManager = mockStatus
	c.ideManager = mockIDE

	// Mock Git to return repository URL
	mockGit.EXPECT().GetRepositoryName(".").Return("github.com/lerenn/example", nil)

	// Mock status manager to return error
	mockStatus.EXPECT().GetWorktree("github.com/lerenn/example", "test-branch").Return(nil, status.ErrWorktreeNotFound)

	err := wtm.OpenWorktree("test-branch", "cursor")
	assert.Error(t, err)
	assert.Contains(t, err.Error(), "worktree not found")
}

func TestWTM_Run_VerboseMode(t *testing.T) {
	ctrl := gomock.NewController(t)
	defer ctrl.Finish()

	mockFS := fs.NewMockFS(ctrl)
	mockGit := git.NewMockGit(ctrl)
	mockStatus := status.NewMockManager(ctrl)
	mockIDE := ide.NewMockManagerInterface(ctrl)

	wtm := NewWTM(createTestConfig())
	wtm.SetVerbose(true)

	// Override adapters with mocks
	c := wtm.(*realWTM)
	c.fs = mockFS
	c.git = mockGit
	c.statusManager = mockStatus
	c.ideManager = mockIDE

	// Mock single repo detection - .git found (called multiple times: detectProjectType, validateGitDirectory, and createWorktreeForSingleRepo)
	mockFS.EXPECT().Exists(".git").Return(true, nil).AnyTimes() // detectProjectType, validateGitDirectory, createWorktreeForSingleRepo (validateRepository), prepareWorktreePath, and additional validation
	mockFS.EXPECT().IsDir(".git").Return(true, nil).AnyTimes()  // Called in detectSingleRepoMode, validateGitDirectory, createWorktreeForSingleRepo (validateRepository), prepareWorktreePath, and additional validation

	// Mock Git status for validation (called 2 times: validateGitStatus and validateGitConfiguration)
	mockGit.EXPECT().Status(".").Return("On branch main", nil).Times(2)

	// Mock status manager calls
	mockStatus.EXPECT().GetWorktree("github.com/lerenn/example", "test-branch").Return(nil, status.ErrWorktreeNotFound).AnyTimes()
	mockStatus.EXPECT().AddWorktree("github.com/lerenn/example", "test-branch", gomock.Any(), "").Return(nil)

	// Mock worktree creation calls
	mockGit.EXPECT().GetRepositoryName(gomock.Any()).Return("github.com/lerenn/example", nil)
	mockGit.EXPECT().IsClean(gomock.Any()).Return(true, nil)
	mockGit.EXPECT().BranchExists(gomock.Any(), "test-branch").Return(false, nil)
	mockGit.EXPECT().CreateBranch(gomock.Any(), "test-branch").Return(nil)
	mockFS.EXPECT().Exists(gomock.Any()).Return(false, nil).AnyTimes() // Worktree directory doesn't exist
	mockFS.EXPECT().MkdirAll(gomock.Any(), gomock.Any()).Return(nil)   // Create directory structure
	mockGit.EXPECT().CreateWorktree(gomock.Any(), gomock.Any(), "test-branch").Return(nil)

	err := wtm.CreateWorkTree("test-branch", nil)
	assert.NoError(t, err)
}

<<<<<<< HEAD
func TestWTM_DeleteWorkTree_SingleRepository(t *testing.T) {
=======
func TestWTM_ListWorktrees_NoRepository(t *testing.T) {
>>>>>>> 962eb134
	ctrl := gomock.NewController(t)
	defer ctrl.Finish()

	mockFS := fs.NewMockFS(ctrl)
	mockGit := git.NewMockGit(ctrl)
	mockStatus := status.NewMockManager(ctrl)
	mockIDE := ide.NewMockManagerInterface(ctrl)

	wtm := NewWTM(createTestConfig())

	// Override adapters with mocks
	c := wtm.(*realWTM)
	c.fs = mockFS
	c.git = mockGit
	c.statusManager = mockStatus
	c.ideManager = mockIDE

<<<<<<< HEAD
	// Mock single repo detection
	mockFS.EXPECT().Exists(".git").Return(true, nil).AnyTimes()
	mockFS.EXPECT().IsDir(".git").Return(true, nil).AnyTimes()

	// Mock Git status for validation
	mockGit.EXPECT().Status(".").Return("On branch main", nil).Times(2)

	// Mock worktree deletion
	mockGit.EXPECT().GetRepositoryName(gomock.Any()).Return("github.com/lerenn/example", nil)
	mockStatus.EXPECT().GetWorktree("github.com/lerenn/example", "test-branch").Return(&status.Repository{
		URL:    "github.com/lerenn/example",
		Branch: "test-branch",
		Path:   "/test/path/worktree",
	}, nil)
	mockGit.EXPECT().GetWorktreePath(gomock.Any(), "test-branch").Return("/test/path/worktree", nil)
	mockGit.EXPECT().RemoveWorktree(gomock.Any(), "/test/path/worktree").Return(nil)
	mockFS.EXPECT().RemoveAll("/test/path/worktree").Return(nil)
	mockStatus.EXPECT().RemoveWorktree("github.com/lerenn/example", "test-branch").Return(nil)

	err := wtm.DeleteWorkTree("test-branch", true) // Force deletion
	assert.NoError(t, err)
}

// TestWTM_DeleteWorkTree_Workspace is skipped due to test environment issues
// with workspace files in the test directory
func TestWTM_DeleteWorkTree_Workspace(t *testing.T) {
	t.Skip("Skipping workspace test due to test environment issues")
}

func TestWTM_DeleteWorkTree_NoRepository(t *testing.T) {
	ctrl := gomock.NewController(t)
	defer ctrl.Finish()

	mockFS := fs.NewMockFS(ctrl)
	mockGit := git.NewMockGit(ctrl)
	mockStatus := status.NewMockManager(ctrl)
	mockIDE := ide.NewMockManagerInterface(ctrl)

	wtm := NewWTM(createTestConfig())

	// Override adapters with mocks
	c := wtm.(*realWTM)
	c.fs = mockFS
	c.git = mockGit
	c.statusManager = mockStatus
	c.ideManager = mockIDE

	// Mock no repository or workspace found
	mockFS.EXPECT().Exists(".git").Return(false, nil)
	mockFS.EXPECT().Glob("*.code-workspace").Return([]string{}, nil)

	err := wtm.DeleteWorkTree("test-branch", true)
	assert.Error(t, err)
	assert.Contains(t, err.Error(), "no Git repository or workspace found")
}

func TestWTM_DeleteWorkTree_VerboseMode(t *testing.T) {
	ctrl := gomock.NewController(t)
	defer ctrl.Finish()

	mockFS := fs.NewMockFS(ctrl)
	mockGit := git.NewMockGit(ctrl)
	mockStatus := status.NewMockManager(ctrl)
	mockIDE := ide.NewMockManagerInterface(ctrl)

	wtm := NewWTM(createTestConfig())
	wtm.SetVerbose(true)

	// Override adapters with mocks
	c := wtm.(*realWTM)
	c.fs = mockFS
	c.git = mockGit
	c.statusManager = mockStatus
	c.ideManager = mockIDE

	// Mock single repo detection
	mockFS.EXPECT().Exists(".git").Return(true, nil).AnyTimes()
	mockFS.EXPECT().IsDir(".git").Return(true, nil).AnyTimes()

	// Mock Git status for validation
	mockGit.EXPECT().Status(".").Return("On branch main", nil).Times(2)

	// Mock worktree deletion
	mockGit.EXPECT().GetRepositoryName(gomock.Any()).Return("github.com/lerenn/example", nil)
	mockStatus.EXPECT().GetWorktree("github.com/lerenn/example", "test-branch").Return(&status.Repository{
		URL:    "github.com/lerenn/example",
		Branch: "test-branch",
		Path:   "/test/path/worktree",
	}, nil)
	mockGit.EXPECT().GetWorktreePath(gomock.Any(), "test-branch").Return("/test/path/worktree", nil)
	mockGit.EXPECT().RemoveWorktree(gomock.Any(), "/test/path/worktree").Return(nil)
	mockFS.EXPECT().RemoveAll("/test/path/worktree").Return(nil)
	mockStatus.EXPECT().RemoveWorktree("github.com/lerenn/example", "test-branch").Return(nil)

	err := wtm.DeleteWorkTree("test-branch", true) // Force deletion
	assert.NoError(t, err)
=======
	// Mock single repo detection - no .git found
	mockFS.EXPECT().Exists(".git").Return(false, nil)

	// Mock workspace detection - no workspace files found
	mockFS.EXPECT().Glob("*.code-workspace").Return([]string{}, nil)

	result, err := wtm.ListWorktrees()
	assert.Error(t, err)
	assert.Contains(t, err.Error(), "no Git repository or workspace found")
	assert.Nil(t, result)
>>>>>>> 962eb134
}<|MERGE_RESOLUTION|>--- conflicted
+++ resolved
@@ -228,29 +228,24 @@
 	assert.NoError(t, err)
 }
 
-<<<<<<< HEAD
 func TestWTM_DeleteWorkTree_SingleRepository(t *testing.T) {
-=======
-func TestWTM_ListWorktrees_NoRepository(t *testing.T) {
->>>>>>> 962eb134
-	ctrl := gomock.NewController(t)
-	defer ctrl.Finish()
-
-	mockFS := fs.NewMockFS(ctrl)
-	mockGit := git.NewMockGit(ctrl)
-	mockStatus := status.NewMockManager(ctrl)
-	mockIDE := ide.NewMockManagerInterface(ctrl)
-
-	wtm := NewWTM(createTestConfig())
-
-	// Override adapters with mocks
-	c := wtm.(*realWTM)
-	c.fs = mockFS
-	c.git = mockGit
-	c.statusManager = mockStatus
-	c.ideManager = mockIDE
-
-<<<<<<< HEAD
+	ctrl := gomock.NewController(t)
+	defer ctrl.Finish()
+
+	mockFS := fs.NewMockFS(ctrl)
+	mockGit := git.NewMockGit(ctrl)
+	mockStatus := status.NewMockManager(ctrl)
+	mockIDE := ide.NewMockManagerInterface(ctrl)
+
+	wtm := NewWTM(createTestConfig())
+
+	// Override adapters with mocks
+	c := wtm.(*realWTM)
+	c.fs = mockFS
+	c.git = mockGit
+	c.statusManager = mockStatus
+	c.ideManager = mockIDE
+
 	// Mock single repo detection
 	mockFS.EXPECT().Exists(".git").Return(true, nil).AnyTimes()
 	mockFS.EXPECT().IsDir(".git").Return(true, nil).AnyTimes()
@@ -347,7 +342,26 @@
 
 	err := wtm.DeleteWorkTree("test-branch", true) // Force deletion
 	assert.NoError(t, err)
-=======
+}
+
+func TestWTM_ListWorktrees_NoRepository(t *testing.T) {
+	ctrl := gomock.NewController(t)
+	defer ctrl.Finish()
+
+	mockFS := fs.NewMockFS(ctrl)
+	mockGit := git.NewMockGit(ctrl)
+	mockStatus := status.NewMockManager(ctrl)
+	mockIDE := ide.NewMockManagerInterface(ctrl)
+
+	wtm := NewWTM(createTestConfig())
+
+	// Override adapters with mocks
+	c := wtm.(*realWTM)
+	c.fs = mockFS
+	c.git = mockGit
+	c.statusManager = mockStatus
+	c.ideManager = mockIDE
+
 	// Mock single repo detection - no .git found
 	mockFS.EXPECT().Exists(".git").Return(false, nil)
 
@@ -358,5 +372,4 @@
 	assert.Error(t, err)
 	assert.Contains(t, err.Error(), "no Git repository or workspace found")
 	assert.Nil(t, result)
->>>>>>> 962eb134
 }