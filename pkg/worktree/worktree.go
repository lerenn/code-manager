// Package worktree provides worktree management functionality for CM.
package worktree

import (
	"fmt"
	"path/filepath"

	"github.com/lerenn/code-manager/pkg/fs"
	"github.com/lerenn/code-manager/pkg/git"
	"github.com/lerenn/code-manager/pkg/issue"
	"github.com/lerenn/code-manager/pkg/logger"
	"github.com/lerenn/code-manager/pkg/prompt"
	"github.com/lerenn/code-manager/pkg/status"
)

//go:generate mockgen -source=worktree.go -destination=mocks/worktree.gen.go -package=mocks

// Worktree interface provides worktree management capabilities.
type Worktree interface {
	// BuildPath constructs a worktree path from repository URL, remote name, and branch.
	BuildPath(repoURL, remoteName, branch string) string

	// Create creates a new worktree with proper validation and cleanup.
	Create(params CreateParams) error

	// CheckoutBranch checks out the branch in the worktree after hooks have been executed.
	CheckoutBranch(worktreePath, branch string) error

	// Delete deletes a worktree with proper cleanup and confirmation.
	Delete(params DeleteParams) error

	// ValidateCreation validates that worktree creation is possible.
	ValidateCreation(params ValidateCreationParams) error

	// ValidateDeletion validates that worktree deletion is possible.
	ValidateDeletion(params ValidateDeletionParams) error

	// EnsureBranchExists ensures the specified branch exists, creating it if necessary.
	EnsureBranchExists(repoPath, branch string) error

	// AddToStatus adds the worktree to the status file.
	AddToStatus(params AddToStatusParams) error

	// RemoveFromStatus removes the worktree from the status file.
	RemoveFromStatus(repoURL, branch string) error

	// CleanupDirectory removes the worktree directory.
	CleanupDirectory(worktreePath string) error

	// Exists checks if a worktree exists for the specified branch.
	Exists(repoPath, branch string) (bool, error)

	// SetLogger sets the logger for this worktree instance.
	SetLogger(logger logger.Logger)
}

// CreateParams contains parameters for worktree creation.
type CreateParams struct {
	RepoURL      string
	Branch       string
	WorktreePath string
	RepoPath     string
	Remote       string
	IssueInfo    *issue.Info
	Force        bool
}

// DeleteParams contains parameters for worktree deletion.
type DeleteParams struct {
	RepoURL      string
	Branch       string
	WorktreePath string
	RepoPath     string
	Force        bool
}

// ValidateCreationParams contains parameters for worktree creation validation.
type ValidateCreationParams struct {
	RepoURL      string
	Branch       string
	WorktreePath string
	RepoPath     string
}

// ValidateDeletionParams contains parameters for worktree deletion validation.
type ValidateDeletionParams struct {
	RepoURL string
	Branch  string
}

// AddToStatusParams contains parameters for adding worktree to status.
type AddToStatusParams struct {
	RepoURL       string
	Branch        string
	WorktreePath  string
	WorkspacePath string
	Remote        string
	IssueInfo     *issue.Info
}

// realWorktree provides the real implementation of the Worktree interface.
type realWorktree struct {
	fs              fs.FS
	git             git.Git
	statusManager   status.Manager
	logger          logger.Logger
	prompt          prompt.Prompter
	repositoriesDir string
}

// NewWorktreeParams contains parameters for creating a new Worktree instance.
type NewWorktreeParams struct {
	FS              fs.FS
	Git             git.Git
	StatusManager   status.Manager
	Logger          logger.Logger
	Prompt          prompt.Prompter
	RepositoriesDir string
}

// NewWorktree creates a new Worktree instance.
func NewWorktree(params NewWorktreeParams) Worktree {
	// Set default logger if not provided
	if params.Logger == nil {
		params.Logger = logger.NewNoopLogger()
	}

	return &realWorktree{
		fs:              params.FS,
		git:             params.Git,
		statusManager:   params.StatusManager,
		logger:          params.Logger,
		prompt:          params.Prompt,
		repositoriesDir: params.RepositoriesDir,
	}
}

// BuildPath constructs a worktree path from repository URL, remote name, and branch.
func (w *realWorktree) BuildPath(repoURL, remoteName, branch string) string {
	// Use structure: $base_path/<repo_url>/<remote_name>/<branch>
	return filepath.Join(w.repositoriesDir, repoURL, remoteName, branch)
}

// Create creates a new worktree with proper validation and cleanup.
func (w *realWorktree) Create(params CreateParams) error {
	// Create logger if not already created
	if w.logger == nil {
		w.logger = logger.NewNoopLogger()
	}

	w.logger.Logf("Creating worktree for %s:%s at %s", params.Remote, params.Branch, params.WorktreePath)

	// Validate creation
	if err := w.ValidateCreation(ValidateCreationParams{
		RepoURL:      params.RepoURL,
		Branch:       params.Branch,
		WorktreePath: params.WorktreePath,
		RepoPath:     params.RepoPath,
	}); err != nil {
		return err
	}

	// Ensure branch exists
	if err := w.EnsureBranchExists(params.RepoPath, params.Branch); err != nil {
		return err
	}

	// Create worktree directory
	if err := w.createWorktreeDirectory(params.WorktreePath); err != nil {
		return err
	}

	// Create Git worktree with --no-checkout to allow hooks to prepare
	if err := w.git.CreateWorktreeWithNoCheckout(params.RepoPath, params.WorktreePath, params.Branch); err != nil {
		// Clean up directory on failure
		if cleanupErr := w.cleanupWorktreeDirectory(params.WorktreePath); cleanupErr != nil {
			w.logger.Logf("Warning: failed to clean up worktree directory: %v", cleanupErr)
		}
		return fmt.Errorf("failed to create Git worktree: %w", err)
	}

	w.logger.Logf("✓ Worktree created successfully for %s:%s", params.Remote, params.Branch)
	return nil
}

// CheckoutBranch checks out the branch in the worktree after hooks have been executed.
func (w *realWorktree) CheckoutBranch(worktreePath, branch string) error {
	w.logger.Logf("Checking out branch %s in worktree at %s", branch, worktreePath)

	if err := w.git.CheckoutBranch(worktreePath, branch); err != nil {
		return fmt.Errorf("failed to checkout branch in worktree: %w", err)
	}

	w.logger.Logf("✓ Branch %s checked out successfully in worktree", branch)
	return nil
}

// Delete deletes a worktree with proper cleanup and confirmation.
func (w *realWorktree) Delete(params DeleteParams) error {
	w.logger.Logf("Deleting worktree for %s at %s", params.Branch, params.WorktreePath)

	// Validate deletion
	if err := w.ValidateDeletion(ValidateDeletionParams{
		RepoURL: params.RepoURL,
		Branch:  params.Branch,
	}); err != nil {
		return err
	}

	// Prompt for confirmation unless force flag is used
	if !params.Force {
		if err := w.promptForConfirmation(params.Branch, params.WorktreePath); err != nil {
			return err
		}
	}

	// Remove worktree from Git tracking first
	if err := w.git.RemoveWorktree(params.RepoPath, params.WorktreePath, params.Force); err != nil {
<<<<<<< HEAD
		return fmt.Errorf("failed to remove worktree from Git: %w", err)
=======
		w.logger.Logf("Failed to remove worktree from Git (worktree may not exist in Git): %v", err)
		// If worktree doesn't exist in Git, we'll still try to clean up the directory and status
	} else {
		w.logger.Logf("Successfully removed worktree from Git")
>>>>>>> 38a48597
	}

	// Remove worktree directory (this may fail if directory doesn't exist, which is fine)
	if err := w.fs.RemoveAll(params.WorktreePath); err != nil {
		w.logger.Logf("Failed to remove worktree directory (directory may not exist): %v", err)
		// Don't return error here as the directory might not exist
	} else {
		w.logger.Logf("Successfully removed worktree directory")
	}

	// Remove entry from status file
	if err := w.RemoveFromStatus(params.RepoURL, params.Branch); err != nil {
		return fmt.Errorf("failed to remove worktree from status: %w", err)
	}

	w.logger.Logf("✓ Worktree deleted successfully for %s", params.Branch)
	return nil
}

// ValidateCreation validates that worktree creation is possible.
func (w *realWorktree) ValidateCreation(params ValidateCreationParams) error {
	// Check if worktree directory already exists
	exists, err := w.fs.Exists(params.WorktreePath)
	if err != nil {
		return fmt.Errorf("failed to check if worktree directory exists: %w", err)
	}
	if exists {
		return fmt.Errorf("%w: worktree directory already exists at %s", ErrDirectoryExists, params.WorktreePath)
	}

	// Check if worktree already exists in status file
	existingWorktree, err := w.statusManager.GetWorktree(params.RepoURL, params.Branch)
	if err == nil && existingWorktree != nil {
		return fmt.Errorf("%w for repository %s branch %s", ErrWorktreeExists, params.RepoURL, params.Branch)
	}

	// Create worktree directory structure
	if err := w.fs.MkdirAll(filepath.Dir(params.WorktreePath), 0755); err != nil {
		return fmt.Errorf("failed to create worktree directory structure: %w", err)
	}

	return nil
}

// ValidateDeletion validates that worktree deletion is possible.
func (w *realWorktree) ValidateDeletion(params ValidateDeletionParams) error {
	// Check if worktree exists in status file
	existingWorktree, err := w.statusManager.GetWorktree(params.RepoURL, params.Branch)
	if err != nil || existingWorktree == nil {
		return fmt.Errorf("%w for repository %s branch %s", ErrWorktreeNotInStatus, params.RepoURL, params.Branch)
	}

	return nil
}

// EnsureBranchExists ensures the specified branch exists, creating it if necessary.
func (w *realWorktree) EnsureBranchExists(repoPath, branch string) error {
	// First check for reference conflicts
	if err := w.git.CheckReferenceConflict(repoPath, branch); err != nil {
		return err
	}

	branchExists, err := w.git.BranchExists(repoPath, branch)
	if err != nil {
		return fmt.Errorf("failed to check if branch exists: %w", err)
	}

	if !branchExists {
		return w.createBranchFromRemote(repoPath, branch)
	}

	return nil
}

// createBranchFromRemote creates a branch from remote or falls back to local default branch.
func (w *realWorktree) createBranchFromRemote(repoPath, branch string) error {
	w.logger.Logf("Branch %s does not exist locally, checking remote", branch)

	// Fetch from remote to ensure we have the latest changes and remote branch information
	w.logger.Logf("Fetching from origin to ensure repository is up to date")
	if err := w.git.FetchRemote(repoPath, "origin"); err != nil {
		return fmt.Errorf("failed to fetch from origin: %w", err)
	}

	// Check if the branch exists on the remote after fetching
	remoteBranchExists, err := w.git.BranchExistsOnRemote(git.BranchExistsOnRemoteParams{
		RepoPath:   repoPath,
		RemoteName: "origin",
		Branch:     branch,
	})
	if err != nil {
		return fmt.Errorf("failed to check if branch exists on remote: %w", err)
	}

	if remoteBranchExists {
		return w.createLocalTrackingBranch(repoPath, branch)
	}

	return w.createBranchFromDefaultBranch(repoPath, branch)
}

// createLocalTrackingBranch creates a local tracking branch from the remote branch.
func (w *realWorktree) createLocalTrackingBranch(repoPath, branch string) error {
	w.logger.Logf("Branch %s exists on remote, creating local tracking branch", branch)
	if err := w.git.CreateBranchFrom(git.CreateBranchFromParams{
		RepoPath:   repoPath,
		NewBranch:  branch,
		FromBranch: "origin/" + branch,
	}); err != nil {
		return fmt.Errorf("failed to create local tracking branch %s from origin/%s: %w", branch, branch, err)
	}
	return nil
}

// createBranchFromDefaultBranch creates a new branch from the origin's default branch.
func (w *realWorktree) createBranchFromDefaultBranch(repoPath, branch string) error {
	w.logger.Logf("Branch %s does not exist on remote, creating from origin's default branch", branch)

	// Get the origin remote URL to determine the actual default branch
	originURL, err := w.git.GetRemoteURL(repoPath, "origin")
	if err != nil {
		w.logger.Logf("Warning: failed to get origin remote URL, falling back to local default branch: %v", err)
		return w.createBranchFromLocalDefaultBranch(repoPath, branch)
	}

	// Get the actual default branch from the remote repository
	remoteDefaultBranch, err := w.git.GetDefaultBranch(originURL)
	if err != nil {
		w.logger.Logf("Warning: failed to get default branch from remote, falling back to local default branch: %v", err)
		return w.createBranchFromLocalDefaultBranch(repoPath, branch)
	}

	w.logger.Logf("Remote default branch is: %s", remoteDefaultBranch)

	// Create the new branch from origin/default_branch (which should be up-to-date after fetch)
	originDefaultBranch := "origin/" + remoteDefaultBranch
	if err := w.git.CreateBranchFrom(git.CreateBranchFromParams{
		RepoPath:   repoPath,
		NewBranch:  branch,
		FromBranch: originDefaultBranch,
	}); err != nil {
		return fmt.Errorf("failed to create branch %s from %s: %w", branch, originDefaultBranch, err)
	}

	return nil
}

// createBranchFromLocalDefaultBranch creates a new branch from the local default branch.
func (w *realWorktree) createBranchFromLocalDefaultBranch(repoPath, branch string) error {
	w.logger.Logf("Creating branch %s from local default branch", branch)

	// Get the current branch (which should be the default branch)
	currentBranch, err := w.git.GetCurrentBranch(repoPath)
	if err != nil {
		return fmt.Errorf("failed to get current branch: %w", err)
	}

	w.logger.Logf("Local default branch is: %s", currentBranch)

	// Create the new branch from the local default branch
	if err := w.git.CreateBranchFrom(git.CreateBranchFromParams{
		RepoPath:   repoPath,
		NewBranch:  branch,
		FromBranch: currentBranch,
	}); err != nil {
		return fmt.Errorf("failed to create branch %s from local %s: %w", branch, currentBranch, err)
	}

	return nil
}

// AddToStatus adds the worktree to the status file.
func (w *realWorktree) AddToStatus(params AddToStatusParams) error {
	if err := w.statusManager.AddWorktree(status.AddWorktreeParams{
		RepoURL:       params.RepoURL,
		Branch:        params.Branch,
		WorktreePath:  params.WorktreePath,
		WorkspacePath: params.WorkspacePath,
		Remote:        params.Remote,
		IssueInfo:     params.IssueInfo,
	}); err != nil {
		return fmt.Errorf("failed to add worktree to status: %w", err)
	}
	return nil
}

// RemoveFromStatus removes the worktree from the status file.
func (w *realWorktree) RemoveFromStatus(repoURL, branch string) error {
	return w.statusManager.RemoveWorktree(repoURL, branch)
}

// CleanupDirectory removes the worktree directory.
func (w *realWorktree) CleanupDirectory(worktreePath string) error {
	if err := w.fs.RemoveAll(worktreePath); err != nil {
		return fmt.Errorf("failed to remove worktree directory: %w", err)
	}
	return nil
}

// Exists checks if a worktree exists for the specified branch.
func (w *realWorktree) Exists(repoPath, branch string) (bool, error) {
	return w.git.WorktreeExists(repoPath, branch)
}

// SetLogger sets the logger for this worktree instance.
func (w *realWorktree) SetLogger(logger logger.Logger) {
	w.logger = logger
}

// createWorktreeDirectory creates the worktree directory.
func (w *realWorktree) createWorktreeDirectory(worktreePath string) error {
	if err := w.fs.MkdirAll(worktreePath, 0755); err != nil {
		return fmt.Errorf("failed to create worktree directory: %w", err)
	}
	return nil
}

// cleanupWorktreeDirectory removes the worktree directory.
func (w *realWorktree) cleanupWorktreeDirectory(worktreePath string) error {
	if err := w.fs.RemoveAll(worktreePath); err != nil {
		return fmt.Errorf("failed to cleanup worktree directory: %w", err)
	}
	return nil
}

// promptForConfirmation prompts the user for confirmation before deletion.
func (w *realWorktree) promptForConfirmation(branch, worktreePath string) error {
	message := fmt.Sprintf(
		"You are about to delete the worktree for branch '%s'\nWorktree path: %s\nAre you sure you want to continue?",
		branch, worktreePath,
	)

	result, err := w.prompt.PromptForConfirmation(message, false)
	if err != nil {
		return err
	}

	if !result {
		return ErrDeletionCancelled
	}

	return nil
}<|MERGE_RESOLUTION|>--- conflicted
+++ resolved
@@ -216,14 +216,10 @@
 
 	// Remove worktree from Git tracking first
 	if err := w.git.RemoveWorktree(params.RepoPath, params.WorktreePath, params.Force); err != nil {
-<<<<<<< HEAD
-		return fmt.Errorf("failed to remove worktree from Git: %w", err)
-=======
 		w.logger.Logf("Failed to remove worktree from Git (worktree may not exist in Git): %v", err)
 		// If worktree doesn't exist in Git, we'll still try to clean up the directory and status
 	} else {
 		w.logger.Logf("Successfully removed worktree from Git")
->>>>>>> 38a48597
 	}
 
 	// Remove worktree directory (this may fail if directory doesn't exist, which is fine)
