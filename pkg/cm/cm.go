--- conflicted
+++ resolved
@@ -31,13 +31,9 @@
 	// CreateWorkTree executes the main application logic.
 	CreateWorkTree(branch string, opts ...CreateWorkTreeOpts) error
 	// DeleteWorkTree deletes a worktree for the specified branch.
-<<<<<<< HEAD
 	DeleteWorkTree(branch string, force bool, opts ...DeleteWorktreeOpts) error
-=======
-	DeleteWorkTree(branch string, force bool) error
 	// DeleteWorkTrees deletes multiple worktrees for the specified branches.
 	DeleteWorkTrees(branches []string, force bool) error
->>>>>>> d539d7a3
 	// OpenWorktree opens an existing worktree in the specified IDE.
 	OpenWorktree(worktreeName, ideName string) error
 	// ListWorktrees lists worktrees for a workspace or repository.
