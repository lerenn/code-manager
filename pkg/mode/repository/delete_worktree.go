package repository

import (
	"fmt"
	"path/filepath"

	"github.com/lerenn/code-manager/pkg/worktree"
)

// DeleteWorktree deletes a worktree for the repository with the specified branch.
func (r *realRepository) DeleteWorktree(branch string, force bool) error {
	r.deps.Logger.Logf("Deleting worktree for single repository with branch: %s", branch)

	// Validate repository
	validationResult, err := r.ValidateRepository(ValidationParams{})
	if err != nil {
		return err
	}

	// Check if worktree exists in status file
	if err := r.ValidateWorktreeExists(validationResult.RepoURL, branch); err != nil {
		return err
	}

<<<<<<< HEAD
	// Get worktree path from Git
	worktreePath, err := r.deps.Git.GetWorktreePath(validationResult.RepoPath, branch)
	if err != nil {
		return fmt.Errorf("failed to get worktree path: %w", err)
	}

	r.deps.Logger.Logf("Worktree path: %s", worktreePath)

=======
>>>>>>> 97934ac7
	// Get current directory
	currentDir, err := filepath.Abs(r.repositoryPath)
	if err != nil {
		return fmt.Errorf("failed to get current directory: %w", err)
	}

	// Create worktree instance using provider
	cfg, err := r.deps.Config.GetConfigWithFallback()
	if err != nil {
		return fmt.Errorf("failed to get config: %w", err)
	}
	worktreeProvider := r.deps.WorktreeProvider
	worktreeInstance := worktreeProvider(worktree.NewWorktreeParams{
		FS:              r.deps.FS,
		Git:             r.deps.Git,
		StatusManager:   r.deps.StatusManager,
		Logger:          r.deps.Logger,
		Prompt:          r.deps.Prompt,
		RepositoriesDir: cfg.RepositoriesDir,
	})

	// Get worktree path from Git
	worktreePath, err := r.git.GetWorktreePath(validationResult.RepoPath, branch)
	if err != nil {
		r.logger.Logf("Failed to get worktree path for branch %s (worktree may not exist in Git): %v",
			branch, err)
		// If worktree doesn't exist in Git, just remove from status
		if err := worktreeInstance.RemoveFromStatus(validationResult.RepoURL, branch); err != nil {
			r.logger.Logf("Failed to remove worktree from status for branch %s: %v", branch, err)
			return fmt.Errorf("failed to remove worktree from status for branch %s: %w",
				branch, err)
		}
		r.logger.Logf("Successfully removed worktree from status for branch %s (worktree did not exist in Git)",
			branch)
		return nil
	}

	r.logger.Logf("Worktree path: %s", worktreePath)

	// Delete the worktree
	if err := worktreeInstance.Delete(worktree.DeleteParams{
		RepoURL:      validationResult.RepoURL,
		Branch:       branch,
		WorktreePath: worktreePath,
		RepoPath:     currentDir,
		Force:        force,
	}); err != nil {
		return err
	}

	r.deps.Logger.Logf("Successfully deleted worktree for branch %s", branch)

	return nil
}<|MERGE_RESOLUTION|>--- conflicted
+++ resolved
@@ -22,17 +22,6 @@
 		return err
 	}
 
-<<<<<<< HEAD
-	// Get worktree path from Git
-	worktreePath, err := r.deps.Git.GetWorktreePath(validationResult.RepoPath, branch)
-	if err != nil {
-		return fmt.Errorf("failed to get worktree path: %w", err)
-	}
-
-	r.deps.Logger.Logf("Worktree path: %s", worktreePath)
-
-=======
->>>>>>> 97934ac7
 	// Get current directory
 	currentDir, err := filepath.Abs(r.repositoryPath)
 	if err != nil {
@@ -55,22 +44,22 @@
 	})
 
 	// Get worktree path from Git
-	worktreePath, err := r.git.GetWorktreePath(validationResult.RepoPath, branch)
+	worktreePath, err := r.deps.Git.GetWorktreePath(validationResult.RepoPath, branch)
 	if err != nil {
-		r.logger.Logf("Failed to get worktree path for branch %s (worktree may not exist in Git): %v",
+		r.deps.Logger.Logf("Failed to get worktree path for branch %s (worktree may not exist in Git): %v",
 			branch, err)
 		// If worktree doesn't exist in Git, just remove from status
 		if err := worktreeInstance.RemoveFromStatus(validationResult.RepoURL, branch); err != nil {
-			r.logger.Logf("Failed to remove worktree from status for branch %s: %v", branch, err)
+			r.deps.Logger.Logf("Failed to remove worktree from status for branch %s: %v", branch, err)
 			return fmt.Errorf("failed to remove worktree from status for branch %s: %w",
 				branch, err)
 		}
-		r.logger.Logf("Successfully removed worktree from status for branch %s (worktree did not exist in Git)",
+		r.deps.Logger.Logf("Successfully removed worktree from status for branch %s (worktree did not exist in Git)",
 			branch)
 		return nil
 	}
 
-	r.logger.Logf("Worktree path: %s", worktreePath)
+	r.deps.Logger.Logf("Worktree path: %s", worktreePath)
 
 	// Delete the worktree
 	if err := worktreeInstance.Delete(worktree.DeleteParams{
