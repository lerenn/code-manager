package workspace

import (
	"fmt"
	"path/filepath"
	"strings"

	"github.com/lerenn/code-manager/pkg/mode/repository"
)

// CreateWorktree creates worktrees from workspace definition in status.yaml.
func (w *realWorkspace) CreateWorktree(branch string, opts ...CreateWorktreeOpts) (string, error) {
	workspaceName, err := w.extractWorkspaceName(opts)
	if err != nil {
		return "", err
	}

	w.deps.Logger.Logf("Creating worktrees from workspace status: %s", workspaceName)

	repositories, err := w.validateAndGetRepositories(workspaceName)
	if err != nil {
		return "", err
	}

	return w.createWorkspaceWorktrees(workspaceName, branch, repositories)
}

// extractWorkspaceName extracts and validates the workspace name from options.
func (w *realWorkspace) extractWorkspaceName(opts []CreateWorktreeOpts) (string, error) {
	if len(opts) > 0 && opts[0].WorkspaceName != "" {
		return opts[0].WorkspaceName, nil
	}
	return "", fmt.Errorf("workspace name is required for workspace worktree creation")
}

// validateAndGetRepositories validates workspace and returns repository list.
func (w *realWorkspace) validateAndGetRepositories(workspaceName string) ([]string, error) {
	workspace, err := w.deps.StatusManager.GetWorkspace(workspaceName)
	if err != nil {
		return nil, fmt.Errorf("workspace '%s' not found in status.yaml: %w", workspaceName, err)
	}

	repositories := workspace.Repositories
	if len(repositories) == 0 {
		return nil, fmt.Errorf("workspace '%s' has no repositories defined", workspaceName)
	}

	w.deps.Logger.Logf("Found %d repositories in workspace: %v", len(repositories), repositories)
	return repositories, nil
}

// createWorkspaceWorktrees creates worktrees for all repositories in the workspace.
func (w *realWorkspace) createWorkspaceWorktrees(workspaceName, branch string, repositories []string) (string, error) {
	var createdWorktrees []string
	var createdWorkspaceFile string
	var actualRepositoryURLs []string
	var err error

	// Track created worktrees for potential rollback
	defer func() {
		// If there's an error, rollback all created worktrees
		if err != nil {
			w.rollbackWorkspaceWorktrees(workspaceName, branch, createdWorktrees, createdWorkspaceFile)
		}
	}()

	// Create worktrees in each repository and collect actual repository URLs
	for _, repoURL := range repositories {
		worktreePath, actualRepoURL, err := w.createSingleRepositoryWorktreeWithURL(repoURL, workspaceName, branch)
		if err != nil {
			return "", err
		}
		createdWorktrees = append(createdWorktrees, worktreePath)
		actualRepositoryURLs = append(actualRepositoryURLs, actualRepoURL)
	}

	// Create .code-workspace file in workspaces_dir using actual repository URLs
	workspaceFilePath, err := w.createWorkspaceFile(workspaceName, branch, actualRepositoryURLs)
	if err != nil {
		return "", fmt.Errorf("failed to create workspace file: %w", err)
	}
	createdWorkspaceFile = workspaceFilePath

	// Update status.yaml workspace section with worktree name and actual repository URLs
	if err := w.updateWorkspaceStatus(workspaceName, branch, actualRepositoryURLs); err != nil {
		return "", fmt.Errorf("failed to update workspace status: %w", err)
	}

	w.deps.Logger.Logf("Successfully created worktrees from workspace: %s", workspaceName)
	return workspaceFilePath, nil
}

// createSingleRepositoryWorktreeWithURL creates a worktree for a single repository and returns both the
// worktree path and actual repository URL.
func (w *realWorkspace) createSingleRepositoryWorktreeWithURL(
	repoURL, workspaceName, branch string,
) (string, string, error) {
	w.deps.Logger.Logf("Creating worktree in repository: %s", repoURL)

	// Get repository path from status or construct it
	repoPath, err := w.getRepositoryPath(repoURL)
	if err != nil {
		return "", "", fmt.Errorf("failed to get repository path for '%s': %w", repoURL, err)
	}

	// Validate repository exists and is accessible
	if err := w.validateRepositoryPath(repoPath); err != nil {
		return "", "", fmt.Errorf("repository '%s' in workspace '%s' is not valid: %w", repoURL, workspaceName, err)
	}

	// If repoURL looks like a file system path, extract the actual repository URL from Git remotes
	actualRepoURL := repoURL
	if filepath.IsAbs(repoURL) || strings.Contains(repoURL, string(filepath.Separator)) {
		extractedURL, err := w.getRepositoryURLFromPath(repoPath)
		if err != nil {
			return "", "", fmt.Errorf("failed to extract repository URL from path '%s': %w", repoPath, err)
		}
		actualRepoURL = extractedURL
		w.deps.Logger.Logf("Extracted repository URL '%s' from path '%s'", actualRepoURL, repoPath)
	}

	// Create worktree using worktree package directly
	// Pass the actual repository path to the repository package
	worktreePath, err := w.createWorktreeForRepositoryWithPath(actualRepoURL, repoPath, branch)
	if err != nil {
		return "", "", fmt.Errorf("failed to create worktree in repository '%s': %w", actualRepoURL, err)
	}

	w.deps.Logger.Logf("Created worktree: %s", worktreePath)
	return worktreePath, actualRepoURL, nil
}

// rollbackWorkspaceWorktrees rolls back all created worktrees and cleans up workspace file.
func (w *realWorkspace) rollbackWorkspaceWorktrees(
	workspaceName, branch string,
	createdWorktrees []string,
	workspaceFile string,
) {
	w.deps.Logger.Logf("Rolling back workspace worktrees for: %s", workspaceName)

	// Remove workspace file if it was created
	if workspaceFile != "" {
		if err := w.deps.FS.RemoveAll(workspaceFile); err != nil {
			w.deps.Logger.Logf("Warning: failed to remove workspace file %s: %v", workspaceFile, err)
		}
	}

	// Remove worktrees (this will also update status.yaml)
	for _, worktreePath := range createdWorktrees {
		// Extract repository URL from worktree path for status update
		// This is a simplified approach - in practice, you might want to track this more precisely
		// For now, we'll skip individual worktree deletion as it's complex to track
		w.deps.Logger.Logf("Warning: worktree rollback not fully implemented for: %s", worktreePath)
	}

	// Remove worktree entry from workspace status
	w.removeWorkspaceWorktreeEntry(workspaceName, branch)
}

// getRepositoryPath gets the repository path from status or constructs it.
func (w *realWorkspace) getRepositoryPath(repoURL string) (string, error) {
	// Try to get repository from status first
	repo, err := w.deps.StatusManager.GetRepository(repoURL)
	if err == nil {
		return repo.Path, nil
	}

	// If not found in status, construct path using config
	cfg, err := w.deps.Config.GetConfigWithFallback()
	if err != nil {
		return "", fmt.Errorf("failed to get config for repository path construction: %w", err)
	}
	return filepath.Join(cfg.RepositoriesDir, repoURL), nil
}

// getRepositoryURLFromPath extracts the repository URL from a file system path by looking at Git remotes.
func (w *realWorkspace) getRepositoryURLFromPath(repoPath string) (string, error) {
	// Check if it's a Git repository
	gitDir := filepath.Join(repoPath, ".git")
	exists, err := w.deps.FS.Exists(gitDir)
	if err != nil {
		return "", fmt.Errorf("failed to check .git existence: %w", err)
	}
	if !exists {
		return "", fmt.Errorf("not a Git repository: %s", repoPath)
	}

	// Get the origin remote URL
	originURL, err := w.deps.Git.GetRemoteURL(repoPath, "origin")
	if err != nil {
		return "", fmt.Errorf("failed to get origin remote URL: %w", err)
	}
	if originURL == "" {
		return "", fmt.Errorf("no origin remote found in repository: %s", repoPath)
	}

	// Convert the remote URL to a repository URL format
	// e.g., "https://github.com/octocat/Hello-World.git" -> "github.com/octocat/Hello-World"
	repoURL := strings.TrimSuffix(originURL, ".git")
	if strings.HasPrefix(repoURL, "https://") {
		repoURL = strings.TrimPrefix(repoURL, "https://")
	} else if strings.HasPrefix(repoURL, "git@") {
		// Handle SSH URLs like "git@github.com:octocat/Hello-World.git"
		repoURL = strings.TrimPrefix(repoURL, "git@")
		repoURL = strings.Replace(repoURL, ":", "/", 1)
		repoURL = strings.TrimSuffix(repoURL, ".git")
	}

	return repoURL, nil
}

// validateRepositoryPath validates that the repository path exists and is a valid Git repository.
func (w *realWorkspace) validateRepositoryPath(repoPath string) error {
	// Check if directory exists
	exists, err := w.deps.FS.Exists(repoPath)
	if err != nil {
		return fmt.Errorf("failed to check repository path: %w", err)
	}
	if !exists {
		return fmt.Errorf("repository path does not exist: %s", repoPath)
	}

	// Check if it's a Git repository by checking for .git directory
	gitDir := filepath.Join(repoPath, ".git")
	exists, err = w.deps.FS.Exists(gitDir)
	if err != nil {
		return fmt.Errorf("failed to check if path is Git repository: %w", err)
	}
	if !exists {
		return fmt.Errorf("path is not a Git repository: %s", repoPath)
	}

	return nil
}

// createWorktreeForRepositoryWithPath creates a worktree for a specific repository using repositoryProvider
// with explicit path.
func (w *realWorkspace) createWorktreeForRepositoryWithPath(
	_, repoPath, branch string,
) (string, error) {
	// Create repository instance using repositoryProvider with explicit path
	repositoryProvider := w.deps.RepositoryProvider
	repoInstance := repositoryProvider(repository.NewRepositoryParams{
		Dependencies:   w.deps,
		RepositoryName: repoPath, // Pass the actual repository path
	})

	// Use repository's CreateWorktree method
	worktreePath, err := repoInstance.CreateWorktree(branch, repository.CreateWorktreeOpts{
		Remote: "origin",
	})
	if err != nil {
		return "", fmt.Errorf("failed to create worktree using repository: %w", err)
	}

	return worktreePath, nil
}

// createWorkspaceFile creates a .code-workspace file in the workspaces directory.
func (w *realWorkspace) createWorkspaceFile(workspaceName, branchName string, repositories []string) (string, error) {
	// Use shared utility to build workspace file path
	workspaceFilePath := buildWorkspaceFilePath(w.config.WorkspacesDir, workspaceName, branchName)

<<<<<<< HEAD
	// Create workspace file path
	workspaceFileName := fmt.Sprintf("%s-%s.code-workspace", workspaceName, sanitizedBranchForFilename)
	cfg, err := w.deps.Config.GetConfigWithFallback()
	if err != nil {
		return "", fmt.Errorf("failed to get config: %w", err)
	}
	workspaceFilePath := filepath.Join(cfg.WorkspacesDir, workspaceFileName)

	// Ensure workspaces directory exists
	workspacesDir := filepath.Dir(workspaceFilePath)
	if err := w.deps.FS.MkdirAll(workspacesDir, 0755); err != nil {
		return "", fmt.Errorf("failed to create workspaces directory: %w", err)
=======
	// Ensure workspace directory exists (this will create both workspaces dir and workspace subdir)
	workspaceDir := filepath.Dir(workspaceFilePath)
	if err := w.fs.MkdirAll(workspaceDir, 0755); err != nil {
		return "", fmt.Errorf("failed to create workspace directory: %w", err)
>>>>>>> 97934ac7
	}

	// Create workspace file content
	workspaceContent := w.generateWorkspaceFileContent(workspaceName, branchName, repositories)

	// Write workspace file
	if err := w.deps.FS.CreateFileWithContent(workspaceFilePath, []byte(workspaceContent), 0644); err != nil {
		return "", fmt.Errorf("failed to write workspace file: %w", err)
	}

	w.deps.Logger.Logf("Created workspace file: %s", workspaceFilePath)
	return workspaceFilePath, nil
}

// extractRepositoryNameFromURL extracts the repository name (last part) from a Git repository URL.
// Examples:
// - "github.com/lerenn/home" -> "home"
// - "github.com/kubernetes/kubernetes.io" -> "kubernetes.io"
// - "gitlab.com/user/project-name" -> "project-name".
func (w *realWorkspace) extractRepositoryNameFromURL(repoURL string) string {
	// Remove any trailing slashes
	repoURL = strings.TrimSuffix(repoURL, "/")

	// Split by "/" and get the last part
	parts := strings.Split(repoURL, "/")
	if len(parts) > 0 {
		return parts[len(parts)-1]
	}

	// Fallback to the original URL if we can't parse it
	return repoURL
}

// generateWorkspaceFileContent generates the content for a .code-workspace file.
func (w *realWorkspace) generateWorkspaceFileContent(_ string, branchName string, repositories []string) string {
	// Create workspace file content with all repositories
	// This is a simplified implementation - in practice, you might want to use a proper JSON library
	content := `{
	"folders": [
`

	// Get config once before the loop
	cfg, err := w.deps.Config.GetConfigWithFallback()
	if err != nil {
		// Fallback to a default path if config cannot be loaded
		cfg = w.deps.Config.DefaultConfig()
	}

	for i, repoURL := range repositories {
<<<<<<< HEAD
		// Convert repository URL to local path
		repoPath := filepath.Join(cfg.RepositoriesDir, repoURL)
=======
		// Convert repository URL to worktree path using the worktree path structure
		// Structure: $base_path/<repo_url>/<remote_name>/<branch>
		worktreePath := filepath.Join(w.config.RepositoriesDir, repoURL, "origin", branchName)

		// Extract repository name for the folder alias
		repoName := w.extractRepositoryNameFromURL(repoURL)

>>>>>>> 97934ac7
		content += fmt.Sprintf(`		{
			"path": "%s",
			"name": "%s"
		}`, worktreePath, repoName)
		if i < len(repositories)-1 {
			content += ","
		}
		content += "\n"
	}

	content += `	],
	"settings": {},
	"extensions": {
		"recommendations": []
	}
}`

	return content
}

// updateWorkspaceStatus updates the workspace status with the new worktree and actual repository URLs.
func (w *realWorkspace) updateWorkspaceStatus(workspaceName, branch string, actualRepositoryURLs []string) error {
	// Get current workspace
	workspace, err := w.deps.StatusManager.GetWorkspace(workspaceName)
	if err != nil {
		return fmt.Errorf("failed to get workspace: %w", err)
	}

	// Add worktree name to existing worktree array (just the branch name)
	workspace.Worktrees = append(workspace.Worktrees, branch)

	// Update repository URLs with actual repository URLs
	workspace.Repositories = actualRepositoryURLs

	// Update workspace in status file
	if err := w.deps.StatusManager.UpdateWorkspace(workspaceName, *workspace); err != nil {
		return fmt.Errorf("failed to update workspace status: %w", err)
	}

	w.deps.Logger.Logf("Updated workspace '%s' with worktree: %s and repositories: %v",
		workspaceName, branch, actualRepositoryURLs)
	return nil
}

// removeWorkspaceWorktreeEntry removes a worktree entry from workspace status.
func (w *realWorkspace) removeWorkspaceWorktreeEntry(workspaceName, branch string) {
	// This is a simplified implementation
	// In practice, you might want to implement a proper RemoveWorkspaceWorktree method
	w.deps.Logger.Logf("Removing workspace worktree entry: %s-%s", workspaceName, branch)
}<|MERGE_RESOLUTION|>--- conflicted
+++ resolved
@@ -258,28 +258,19 @@
 
 // createWorkspaceFile creates a .code-workspace file in the workspaces directory.
 func (w *realWorkspace) createWorkspaceFile(workspaceName, branchName string, repositories []string) (string, error) {
+	// Get config to access WorkspacesDir
+	cfg, err := w.deps.Config.GetConfigWithFallback()
+	if err != nil {
+		return "", fmt.Errorf("failed to get config: %w", err)
+	}
+	
 	// Use shared utility to build workspace file path
-	workspaceFilePath := buildWorkspaceFilePath(w.config.WorkspacesDir, workspaceName, branchName)
-
-<<<<<<< HEAD
-	// Create workspace file path
-	workspaceFileName := fmt.Sprintf("%s-%s.code-workspace", workspaceName, sanitizedBranchForFilename)
-	cfg, err := w.deps.Config.GetConfigWithFallback()
-	if err != nil {
-		return "", fmt.Errorf("failed to get config: %w", err)
-	}
-	workspaceFilePath := filepath.Join(cfg.WorkspacesDir, workspaceFileName)
-
-	// Ensure workspaces directory exists
-	workspacesDir := filepath.Dir(workspaceFilePath)
-	if err := w.deps.FS.MkdirAll(workspacesDir, 0755); err != nil {
-		return "", fmt.Errorf("failed to create workspaces directory: %w", err)
-=======
+	workspaceFilePath := buildWorkspaceFilePath(cfg.WorkspacesDir, workspaceName, branchName)
+
 	// Ensure workspace directory exists (this will create both workspaces dir and workspace subdir)
 	workspaceDir := filepath.Dir(workspaceFilePath)
-	if err := w.fs.MkdirAll(workspaceDir, 0755); err != nil {
+	if err := w.deps.FS.MkdirAll(workspaceDir, 0755); err != nil {
 		return "", fmt.Errorf("failed to create workspace directory: %w", err)
->>>>>>> 97934ac7
 	}
 
 	// Create workspace file content
@@ -329,18 +320,13 @@
 	}
 
 	for i, repoURL := range repositories {
-<<<<<<< HEAD
-		// Convert repository URL to local path
-		repoPath := filepath.Join(cfg.RepositoriesDir, repoURL)
-=======
 		// Convert repository URL to worktree path using the worktree path structure
 		// Structure: $base_path/<repo_url>/<remote_name>/<branch>
-		worktreePath := filepath.Join(w.config.RepositoriesDir, repoURL, "origin", branchName)
+		worktreePath := filepath.Join(cfg.RepositoriesDir, repoURL, "origin", branchName)
 
 		// Extract repository name for the folder alias
 		repoName := w.extractRepositoryNameFromURL(repoURL)
 
->>>>>>> 97934ac7
 		content += fmt.Sprintf(`		{
 			"path": "%s",
 			"name": "%s"
