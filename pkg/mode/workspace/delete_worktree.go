--- conflicted
+++ resolved
@@ -3,35 +3,31 @@
 import (
 	"fmt"
 	"path/filepath"
-
-	"github.com/lerenn/code-manager/pkg/mode/repository"
-	"github.com/lerenn/code-manager/pkg/status"
 )
 
 // DeleteWorktree deletes worktrees for the workspace with the specified branch.
-<<<<<<< HEAD
 func (w *realWorkspace) DeleteWorktree(branch string, force bool) error {
 	w.deps.Logger.Logf("Deleting worktrees for branch: %s", branch)
 
 	// Load workspace configuration (only if not already loaded)
 	if err := w.ensureWorkspaceLoaded(); err != nil {
 		return err
-=======
-// This method works with workspace names from the status file, not workspace files.
-func (w *realWorkspace) DeleteWorktree(workspaceName, branch string, force bool) error {
-	w.logger.Logf("Deleting worktrees for workspace: %s, branch: %s", workspaceName, branch)
+	}
 
-	// Validate workspace and worktree exist
-	workspace, err := w.validateWorkspaceAndWorktree(workspaceName, branch)
+	// Get workspace name and worktree workspace path
+	workspaceName, worktreeWorkspacePath, err := w.getWorkspaceInfo(branch)
 	if err != nil {
 		return err
 	}
 
-	// Use shared utility to build workspace file path
-	worktreeWorkspacePath := buildWorkspaceFilePath(w.config.WorkspacesDir, workspaceName, branch)
+	// Get workspace and worktrees
+	worktrees, err := w.getWorkspaceAndWorktrees(workspaceName)
+	if err != nil {
+		return err
+	}
 
-	// Delete worktrees for all repositories in the workspace
-	if err := w.deleteWorktreeRepositoriesFromWorkspace(workspace, branch, force); err != nil {
+	// Delete worktrees for all repositories
+	if err := w.deleteWorktreeRepositories(worktrees, force); err != nil {
 		return err
 	}
 
@@ -45,14 +41,14 @@
 		return err
 	}
 
-	w.logger.Logf("Workspace worktree deletion completed successfully")
+	w.deps.Logger.Logf("Workspace worktree deletion completed successfully")
 	return nil
 }
 
 // cleanupEmptyWorkspaceDirectory removes the workspace directory if it's empty.
 func (w *realWorkspace) cleanupEmptyWorkspaceDirectory(workspaceDir string) error {
 	// Check if directory exists
-	exists, err := w.fs.Exists(workspaceDir)
+	exists, err := w.deps.FS.Exists(workspaceDir)
 	if err != nil {
 		return fmt.Errorf("failed to check if workspace directory exists: %w", err)
 	}
@@ -67,11 +63,10 @@
 	}
 
 	if isEmpty {
-		w.logger.Logf("Removing empty workspace directory: %s", workspaceDir)
-		if err := w.fs.RemoveAll(workspaceDir); err != nil {
+		w.deps.Logger.Logf("Removing empty workspace directory: %s", workspaceDir)
+		if err := w.deps.FS.RemoveAll(workspaceDir); err != nil {
 			return fmt.Errorf("failed to remove empty workspace directory: %w", err)
 		}
->>>>>>> 97934ac7
 	}
 
 	return nil
@@ -80,7 +75,7 @@
 // isDirectoryEmpty checks if a directory is empty (contains no files or subdirectories).
 func (w *realWorkspace) isDirectoryEmpty(dirPath string) (bool, error) {
 	// Use the filesystem interface to read directory contents
-	entries, err := w.fs.ReadDir(dirPath)
+	entries, err := w.deps.FS.ReadDir(dirPath)
 	if err != nil {
 		return false, err
 	}
@@ -89,129 +84,14 @@
 	return len(entries) == 0, nil
 }
 
-// deleteWorktreeRepositoriesFromWorkspace deletes worktrees for all repositories in the workspace.
-func (w *realWorkspace) deleteWorktreeRepositoriesFromWorkspace(
-	workspace *status.Workspace, branch string, force bool,
-) error {
-	w.logger.Logf("Deleting worktrees for workspace repositories: %d repositories, branch: %s, force: %v",
-		len(workspace.Repositories), branch, force)
-
-	var errors []error
-	for _, repoURL := range workspace.Repositories {
-		// Get repository from status
-		repo, err := w.statusManager.GetRepository(repoURL)
-		if err != nil {
-			w.logger.Logf("Warning: failed to get repository %s from status: %v", repoURL, err)
-			continue
-		}
-
-		// Check if this repository has the worktree
-		worktreeKey := fmt.Sprintf("origin:%s", branch) // Assuming origin remote
-		if worktreeInfo, exists := repo.Worktrees[worktreeKey]; exists {
-			// Delete the worktree using repository package
-			if err := w.deleteSingleRepositoryWorktree(repoURL, worktreeInfo, force); err != nil {
-				errors = append(errors, fmt.Errorf("failed to delete worktree in repository %s: %w", repoURL, err))
-			}
-		}
-	}
-
-	if len(errors) > 0 {
-		if len(errors) == len(workspace.Repositories) {
-			// All deletions failed
-			return fmt.Errorf("failed to delete worktrees in all repositories: %v", errors)
-		}
-		// Some deletions failed
-		w.logger.Logf("Some worktrees failed to delete: %v", errors)
-		return fmt.Errorf("some worktrees failed to delete: %v", errors)
-	}
-
-<<<<<<< HEAD
-	// Get workspace name and worktree workspace path
-	_, worktreeWorkspacePath, err := w.getWorkspaceInfo(branch)
-	if err != nil {
-		return err
-	}
-
-	// Delete worktrees for all repositories
-	if err := w.deleteWorktreeRepositories(workspaceWorktrees, force); err != nil {
-		return err
-	}
-
-	// Delete worktree-specific workspace file
-	if err := w.deleteWorktreeWorkspaceFile(worktreeWorkspacePath, force); err != nil {
-		return err
-	}
-
-	// Remove worktree entries from status file
-	if err := w.removeWorktreeStatusEntries(workspaceWorktrees, force); err != nil {
-		return err
-	}
-
-	w.deps.Logger.Logf("Workspace worktree deletion completed successfully")
-	return nil
-}
-
-// ensureWorkspaceLoaded ensures the workspace is loaded.
-func (w *realWorkspace) ensureWorkspaceLoaded() error {
-	if w.file == "" {
-		if err := w.Load(); err != nil {
-			return fmt.Errorf("failed to load workspace: %w", err)
-		}
-	}
-	return nil
-}
-
-// getWorkspaceInfo gets workspace name and worktree workspace path.
-func (w *realWorkspace) getWorkspaceInfo(branch string) (string, string, error) {
-	// Get workspace name for worktree-specific workspace file
-	workspaceConfig, err := w.ParseFile(w.file)
-	if err != nil {
-		return "", "", fmt.Errorf("failed to parse workspace file: %w", err)
-=======
-	w.logger.Logf("Successfully deleted worktrees in all %d repositories", len(workspace.Repositories))
-	return nil
-}
-
-// deleteSingleRepositoryWorktree deletes a worktree in a specific repository.
-func (w *realWorkspace) deleteSingleRepositoryWorktree(
-	repoURL string, worktreeInfo status.WorktreeInfo, force bool,
-) error {
-	w.logger.Logf("Deleting worktree for repository: %s, branch: %s", repoURL, worktreeInfo.Branch)
-
-	// Use repository URL directly as it's already the full path
-	repoPath := repoURL
-
-	// Create repository instance using repositoryProvider
-	repoInstance := w.repositoryProvider(repository.NewRepositoryParams{
-		FS:               w.fs,
-		Git:              w.git,
-		Config:           w.config,
-		StatusManager:    w.statusManager,
-		Logger:           w.logger,
-		Prompt:           w.prompt,
-		WorktreeProvider: w.safeWorktreeProvider(),
-		HookManager:      w.hookManager,
-		RepositoryName:   repoPath,
-	})
-
-	// Use repository's DeleteWorktree method
-	if err := repoInstance.DeleteWorktree(worktreeInfo.Branch, force); err != nil {
-		return fmt.Errorf("failed to delete worktree for branch %s: %w", worktreeInfo.Branch, err)
-	}
-
-	w.logger.Logf("Successfully deleted worktree for branch %s in repository %s", worktreeInfo.Branch, repoURL)
-	return nil
-}
-
 // removeWorktreeFromWorkspaceStatus removes a worktree entry from workspace status.
 func (w *realWorkspace) removeWorktreeFromWorkspaceStatus(workspaceName, branch string) error {
-	w.logger.Logf("Removing worktree '%s' from workspace '%s' status", branch, workspaceName)
+	w.deps.Logger.Logf("Removing worktree '%s' from workspace '%s' status", branch, workspaceName)
 
 	// Get current workspace
-	workspace, err := w.statusManager.GetWorkspace(workspaceName)
+	workspace, err := w.deps.StatusManager.GetWorkspace(workspaceName)
 	if err != nil {
 		return fmt.Errorf("failed to get workspace: %w", err)
->>>>>>> 97934ac7
 	}
 
 	// Remove worktree from the list
@@ -223,71 +103,40 @@
 	}
 	workspace.Worktrees = updatedWorktrees
 
-<<<<<<< HEAD
-	cfg, err := w.deps.Config.GetConfigWithFallback()
-	if err != nil {
-		return "", "", fmt.Errorf("failed to get config: %w", err)
+	// Update workspace in status file
+	if err := w.deps.StatusManager.UpdateWorkspace(workspaceName, *workspace); err != nil {
+		return fmt.Errorf("failed to update workspace status: %w", err)
 	}
-	worktreeWorkspacePath := filepath.Join(
-		cfg.WorkspacesDir,
-		fmt.Sprintf("%s-%s.code-workspace", workspaceName, sanitizedBranchForFilename),
-	)
 
-	return workspaceName, worktreeWorkspacePath, nil
+	w.deps.Logger.Logf("Successfully removed worktree '%s' from workspace '%s' status", branch, workspaceName)
+	return nil
+}
+
+// cleanupWorkspaceFileAndDirectory removes the workspace file and cleans up the directory if empty.
+func (w *realWorkspace) cleanupWorkspaceFileAndDirectory(worktreeWorkspacePath string, force bool) error {
+	// Delete worktree-specific workspace file
+	if err := w.deleteWorktreeWorkspaceFile(worktreeWorkspacePath, force); err != nil {
+		return err
+	}
+
+	// Clean up workspace directory if it's empty
+	workspaceDir := filepath.Dir(worktreeWorkspacePath)
+	if err := w.cleanupEmptyWorkspaceDirectory(workspaceDir); err != nil {
+		if !force {
+			w.deps.Logger.Logf("Warning: failed to cleanup empty workspace directory: %v", err)
+		}
+	}
+
+	return nil
 }
 
 // deleteWorktreeWorkspaceFile deletes the worktree-specific workspace file.
 func (w *realWorkspace) deleteWorktreeWorkspaceFile(worktreeWorkspacePath string, force bool) error {
 	if err := w.deps.FS.RemoveAll(worktreeWorkspacePath); err != nil {
-=======
-	// Update workspace in status file
-	if err := w.statusManager.UpdateWorkspace(workspaceName, *workspace); err != nil {
-		return fmt.Errorf("failed to update workspace status: %w", err)
-	}
-
-	w.logger.Logf("Successfully removed worktree '%s' from workspace '%s' status", branch, workspaceName)
-	return nil
-}
-
-// validateWorkspaceAndWorktree validates that the workspace exists and contains the specified worktree.
-func (w *realWorkspace) validateWorkspaceAndWorktree(workspaceName, branch string) (*status.Workspace, error) {
-	// Get workspace from status
-	workspace, err := w.statusManager.GetWorkspace(workspaceName)
-	if err != nil {
-		return nil, fmt.Errorf("workspace '%s' not found in status.yaml: %w", workspaceName, err)
-	}
-
-	// Check if the worktree exists in the workspace worktrees list
-	for _, worktree := range workspace.Worktrees {
-		if worktree == branch {
-			return workspace, nil
-		}
-	}
-
-	return nil, fmt.Errorf("worktree '%s' not found in workspace '%s'", branch, workspaceName)
-}
-
-// cleanupWorkspaceFileAndDirectory removes the workspace file and cleans up the directory if empty.
-func (w *realWorkspace) cleanupWorkspaceFileAndDirectory(worktreeWorkspacePath string, force bool) error {
-	// Delete worktree-specific workspace file
-	if err := w.fs.RemoveAll(worktreeWorkspacePath); err != nil {
->>>>>>> 97934ac7
 		if !force {
 			return fmt.Errorf("failed to remove worktree workspace file: %w", err)
 		}
 		w.deps.Logger.Logf("Warning: failed to remove worktree workspace file: %v", err)
 	}
-<<<<<<< HEAD
-=======
-
-	// Clean up workspace directory if it's empty
-	workspaceDir := filepath.Dir(worktreeWorkspacePath)
-	if err := w.cleanupEmptyWorkspaceDirectory(workspaceDir); err != nil {
-		if !force {
-			w.logger.Logf("Warning: failed to cleanup empty workspace directory: %v", err)
-		}
-	}
-
->>>>>>> 97934ac7
 	return nil
 }