package workspace

import (
	"fmt"
)

// DeleteAllWorktrees deletes all worktrees for the workspace.
<<<<<<< HEAD
func (w *realWorkspace) DeleteAllWorktrees(force bool) error {
	w.deps.Logger.Logf("Deleting all worktrees for workspace")

	// Load workspace configuration (only if not already loaded)
	if w.file == "" {
		if err := w.Load(); err != nil {
			return fmt.Errorf("failed to load workspace: %w", err)
		}
	}
=======
// This method works with workspace names from the status file, not workspace files.
func (w *realWorkspace) DeleteAllWorktrees(workspaceName string, force bool) error {
	w.logger.Logf("Deleting all worktrees for workspace: %s", workspaceName)
>>>>>>> 97934ac7

	// Get workspace from status
	workspace, err := w.statusManager.GetWorkspace(workspaceName)
	if err != nil {
		return fmt.Errorf("workspace '%s' not found in status.yaml: %w", workspaceName, err)
	}

<<<<<<< HEAD
	if len(allWorktrees) == 0 {
		w.deps.Logger.Logf("No worktrees found to delete")
		return nil
	}

	w.deps.Logger.Logf("Found %d worktrees to delete", len(allWorktrees))

	// Group worktrees by branch
	branchGroups := make(map[string][]status.WorktreeInfo)
	for _, worktree := range allWorktrees {
		branchGroups[worktree.Branch] = append(branchGroups[worktree.Branch], worktree)
	}

	var errors []error
	for branch := range branchGroups {
		w.deps.Logger.Logf("Deleting worktrees for branch: %s", branch)

		if err := w.DeleteWorktree(branch, force); err != nil {
			w.deps.Logger.Logf("Failed to delete worktrees for branch %s: %v", branch, err)
=======
	if len(workspace.Worktrees) == 0 {
		w.logger.Logf("No worktrees found to delete")
		return nil
	}

	w.logger.Logf("Found %d worktrees to delete", len(workspace.Worktrees))

	var errors []error
	for _, branch := range workspace.Worktrees {
		w.logger.Logf("Deleting worktrees for branch: %s", branch)

		if err := w.DeleteWorktree(workspaceName, branch, force); err != nil {
			w.logger.Logf("Failed to delete worktrees for branch %s: %v", branch, err)
>>>>>>> 97934ac7
			errors = append(errors, fmt.Errorf("failed to delete worktrees for branch %s: %w", branch, err))
		} else {
			w.deps.Logger.Logf("Successfully deleted worktrees for branch %s", branch)
		}
	}

	if len(errors) > 0 {
		if len(errors) == len(workspace.Worktrees) {
			// All deletions failed
			return fmt.Errorf("failed to delete all worktrees: %v", errors)
		}
		// Some deletions failed
		w.deps.Logger.Logf("Some worktrees failed to delete: %v", errors)
		return fmt.Errorf("some worktrees failed to delete: %v", errors)
	}

<<<<<<< HEAD
	w.deps.Logger.Logf("Successfully deleted all %d worktrees across %d branches", len(allWorktrees), len(branchGroups))
=======
	w.logger.Logf("Successfully deleted all %d worktrees", len(workspace.Worktrees))
>>>>>>> 97934ac7
	return nil
}<|MERGE_RESOLUTION|>--- conflicted
+++ resolved
@@ -2,32 +2,25 @@
 
 import (
 	"fmt"
+
+	"github.com/lerenn/code-manager/pkg/status"
 )
 
 // DeleteAllWorktrees deletes all worktrees for the workspace.
-<<<<<<< HEAD
 func (w *realWorkspace) DeleteAllWorktrees(force bool) error {
 	w.deps.Logger.Logf("Deleting all worktrees for workspace")
 
 	// Load workspace configuration (only if not already loaded)
-	if w.file == "" {
-		if err := w.Load(); err != nil {
-			return fmt.Errorf("failed to load workspace: %w", err)
-		}
-	}
-=======
-// This method works with workspace names from the status file, not workspace files.
-func (w *realWorkspace) DeleteAllWorktrees(workspaceName string, force bool) error {
-	w.logger.Logf("Deleting all worktrees for workspace: %s", workspaceName)
->>>>>>> 97934ac7
-
-	// Get workspace from status
-	workspace, err := w.statusManager.GetWorkspace(workspaceName)
-	if err != nil {
-		return fmt.Errorf("workspace '%s' not found in status.yaml: %w", workspaceName, err)
+	if err := w.ensureWorkspaceLoaded(); err != nil {
+		return err
 	}
 
-<<<<<<< HEAD
+	// Get all worktrees for this workspace
+	allWorktrees, err := w.getWorkspaceWorktrees()
+	if err != nil {
+		return err
+	}
+
 	if len(allWorktrees) == 0 {
 		w.deps.Logger.Logf("No worktrees found to delete")
 		return nil
@@ -47,21 +40,6 @@
 
 		if err := w.DeleteWorktree(branch, force); err != nil {
 			w.deps.Logger.Logf("Failed to delete worktrees for branch %s: %v", branch, err)
-=======
-	if len(workspace.Worktrees) == 0 {
-		w.logger.Logf("No worktrees found to delete")
-		return nil
-	}
-
-	w.logger.Logf("Found %d worktrees to delete", len(workspace.Worktrees))
-
-	var errors []error
-	for _, branch := range workspace.Worktrees {
-		w.logger.Logf("Deleting worktrees for branch: %s", branch)
-
-		if err := w.DeleteWorktree(workspaceName, branch, force); err != nil {
-			w.logger.Logf("Failed to delete worktrees for branch %s: %v", branch, err)
->>>>>>> 97934ac7
 			errors = append(errors, fmt.Errorf("failed to delete worktrees for branch %s: %w", branch, err))
 		} else {
 			w.deps.Logger.Logf("Successfully deleted worktrees for branch %s", branch)
@@ -69,7 +47,7 @@
 	}
 
 	if len(errors) > 0 {
-		if len(errors) == len(workspace.Worktrees) {
+		if len(errors) == len(branchGroups) {
 			// All deletions failed
 			return fmt.Errorf("failed to delete all worktrees: %v", errors)
 		}
@@ -78,10 +56,6 @@
 		return fmt.Errorf("some worktrees failed to delete: %v", errors)
 	}
 
-<<<<<<< HEAD
 	w.deps.Logger.Logf("Successfully deleted all %d worktrees across %d branches", len(allWorktrees), len(branchGroups))
-=======
-	w.logger.Logf("Successfully deleted all %d worktrees", len(workspace.Worktrees))
->>>>>>> 97934ac7
 	return nil
 }