# Cursor Rules for WTM Project

## Testing Conventions

### Test Organization
- **Adapters** (like `pkg/fs`) should have **integration tests only** using real file system operations
- **Business Logic** (like `pkg/wtm`) should have **unit tests only** using mocked dependencies
- **End-to-End Tests** (in `test/` directory) should test the complete workflow using the WTM struct directly with real Git operations
- Use build tags to organize tests:
  - `//go:build unit` for unit tests with mocked dependencies
  - `//go:build integration` for integration tests with real file system
  - `//go:build e2e` for end-to-end tests with real WTM struct and Git operations

### Test File Naming
- Standard test files: `*_test.go` (for integration tests in adapters)
- Unit test files: `*_test.go` with `//go:build unit` tag
- Integration test files: `*_integration_test.go` with `//go:build integration` tag
- End-to-end test files: `*_test.go` with `//go:build e2e` tag in `test/` directory

### Mock Generation
- Use Uber gomock for mocking: `go.uber.org/mock v0.5.2`
- Generate mocks with: `//go:generate go run go.uber.org/mock/mockgen@v0.5.2`
- Mock files should be committed to repository as `*_gen.go`
- Keep mockgen parameters simple

### Test Structure
- Use `testify/assert` for assertions
- Use `gomock.NewController(t)` for mock setup
- Always clean up resources with `defer` statements
- Test both positive and negative cases
- Verify error messages and user output

### System File Protection
- **NEVER impact system status and config files** (`~/.wtm/status.yaml`, `~/.wtm/config.yaml`) during testing or manual testing
- **ALWAYS create temporary directories** with all necessary files inside for testing
- Use `os.MkdirTemp()` to create isolated test environments
- Create temporary config files pointing to temporary directories
- **End-to-end tests should use WTM struct directly** with temporary config, not CLI commands
- Never use environment variables that could affect system configuration
- Always clean up temporary directories in test teardown
- **For manual testing in Cursor shell**: Always use `-c` flag with CLI commands to specify temporary config files
- Example pattern for end-to-end tests:
  ```go
  // ✅ GOOD: Create temporary test environment
  tempDir, err := os.MkdirTemp("", "wtm-test-*")
  require.NoError(t, err)
  defer os.RemoveAll(tempDir)
  
  // Create temporary config file
  configPath := filepath.Join(tempDir, "config.yaml")
  configData := fmt.Sprintf("base_path: %s\nstatus_file: %s\n", tempDir, filepath.Join(tempDir, "status.yaml"))
  require.NoError(t, os.WriteFile(configPath, []byte(configData), 0644))
  
  // Use WTM struct directly with temporary config
  wtmInstance := wtm.NewWTM(&config.Config{
      BasePath:   tempDir,
      StatusFile: filepath.Join(tempDir, "status.yaml"),
  })
  err = wtmInstance.CreateWorkTree("test-branch", nil)
  
  // ❌ BAD: Don't use environment variables that affect system
  os.Setenv("WTM_BASE_PATH", "/some/path")
  os.Setenv("WTM_STATUS_FILE", "/some/path/status.yaml")
  ```
- Example pattern for manual testing in Cursor shell:
  ```bash
  # ✅ GOOD: Use temporary config for manual testing
  tempDir=$(mktemp -d)
  echo "base_path: $tempDir" > "$tempDir/config.yaml"
  echo "status_file: $tempDir/status.yaml" >> "$tempDir/config.yaml"
  
  # Test with temporary config
  ./wtm -c "$tempDir/config.yaml" create test-branch
  
  # Clean up
  rm -rf "$tempDir"
  
  # ❌ BAD: Don't test without config flag (affects system files)
  ./wtm create test-branch
  ```

### Error Testing Best Practices
- **ALWAYS use `assert.ErrorIs()` for checking specific errors** instead of `assert.Contains(t, err.Error(), "error message")`
- **NEVER use both `assert.Error(t, err)` and `assert.ErrorIs(t, err, specificError)`** - `assert.ErrorIs()` already checks that the error is not nil
- Create specific error variables in `*_errors.go` files for each error type
- Use `errors.New()` or `fmt.Errorf()` with `%w` to wrap errors with context
- Example:
  ```go
  // ✅ GOOD: Use specific errors with assert.ErrorIs()
  assert.ErrorIs(t, err, ErrGitRepositoryNotFound)
  
  // ❌ BAD: Don't use string matching with assert.Contains()
  assert.Contains(t, err.Error(), "not a valid Git repository: .git directory not found")
  
  // ❌ BAD: Don't use redundant error checking
  assert.Error(t, err)
  assert.ErrorIs(t, err, ErrGitRepositoryNotFound)
  ```
- Define errors in package-specific `errors.go` files:
  ```go
  // pkg/wtm/errors.go
  var ErrGitRepositoryNotFound = errors.New("not a valid Git repository: .git directory not found")
  ```

### What Constitutes an Adapter
- **Adapters**: Interfaces that abstract external systems (file system, network, databases)
- Examples: `pkg/fs` (file system operations), future network clients, database clients
- **Business Logic**: Core application logic that uses adapters
- Examples: `pkg/wtm` (Git repository detection logic)

### Running Tests
- Unit tests: `go test -tags=unit ./...`
- Integration tests: `go test -tags=integration ./...`
- End-to-end tests: `go test -tags=e2e ./test/`
- All tests: `go test ./...`

### Code Quality
- Follow Go best practices and conventions
- Use meaningful variable and function names
- Add comments for complex logic
- Handle errors properly with wrapped errors using `fmt.Errorf` with `%w`

## Shipping Process

When asked to "ship" the code or when shipping is mentioned, systematically execute these commands in order:

1. **Generate Code**: Execute `go generate ./...` to ensure all generated files are up to date
2. **Lint and Fix**: Execute `dagger call lint --source-dir=.` and automatically fix any linting errors that are found
3. **Unit tests**: Execute `dagger call unit-tests --source-dir .`  and automatically fix any errors that are found
4. **Integration tests**: Execute `dagger call integration-tests --source-dir .`  and automatically fix any errors that are found
5. **End-to-end tests**: Execute `dagger call end-to-end-tests --source-dir .`  and automatically fix any errors that are found
<<<<<<< HEAD
6. **Create Branch**: Create a new branch with a descriptive name based on the changes made from the beginning of the chat, not only the last ones.
7. **Commit Changes**: Commit all changes with a descriptive commit message following conventional commit format based on the changes made from the beginning of the chat, not only the last ones.
=======
6. **Create Branch**: Create a new branch with a descriptive name based on the changes made ONLY if you're on main branch so check before hand.
7. **Commit Changes**: Commit all changes with a descriptive commit message following conventional commit format
>>>>>>> 962eb134
8. **Push Branch**: Push the new branch to the remote repository

### Branch Naming Convention
- Use descriptive names like: `feat/add-new-feature`, `fix/resolve-linting-issues`, `docs/update-readme`
- Use kebab-case for branch names
- Include the type of change (feat, fix, docs, refactor, etc.)

### Commit Message Format
- Use conventional commit format: `type(scope): description`
- Examples: `feat(wtm): add git repository detection`, `fix(lint): resolve godot comment issues`
- Keep descriptions concise but descriptive<|MERGE_RESOLUTION|>--- conflicted
+++ resolved
@@ -129,13 +129,8 @@
 3. **Unit tests**: Execute `dagger call unit-tests --source-dir .`  and automatically fix any errors that are found
 4. **Integration tests**: Execute `dagger call integration-tests --source-dir .`  and automatically fix any errors that are found
 5. **End-to-end tests**: Execute `dagger call end-to-end-tests --source-dir .`  and automatically fix any errors that are found
-<<<<<<< HEAD
-6. **Create Branch**: Create a new branch with a descriptive name based on the changes made from the beginning of the chat, not only the last ones.
+6. **Create Branch**: Create a new branch with a descriptive name based on the changes made from the beginning of the chat, not only the last ones. ONLY if you're on main branch so check before hand.
 7. **Commit Changes**: Commit all changes with a descriptive commit message following conventional commit format based on the changes made from the beginning of the chat, not only the last ones.
-=======
-6. **Create Branch**: Create a new branch with a descriptive name based on the changes made ONLY if you're on main branch so check before hand.
-7. **Commit Changes**: Commit all changes with a descriptive commit message following conventional commit format
->>>>>>> 962eb134
 8. **Push Branch**: Push the new branch to the remote repository
 
 ### Branch Naming Convention
