--- conflicted
+++ resolved
@@ -16,7 +16,6 @@
 	quiet      bool
 	verbose    bool
 	configPath string
-	ideName    string
 )
 
 // loadConfig loads the configuration with fallback to default.
@@ -105,23 +104,12 @@
 	loadCmd := createLoadCmd()
 	initCmd := createInitCmd()
 
-	// Add IDE flag to create command
-	createCmd.Flags().StringVarP(&ideName, "ide", "i", "", "Open in specified IDE after creation")
-
-	// Add IDE flag to load command
-	loadCmd.Flags().StringVarP(&ideName, "ide", "i", "", "Open in specified IDE after loading")
-
-<<<<<<< HEAD
 	// Add initialization check to all commands except init
 	addInitializationCheck(createCmd)
 	addInitializationCheck(openCmd)
 	addInitializationCheck(deleteCmd)
 	addInitializationCheck(listCmd)
 	addInitializationCheck(loadCmd)
-=======
-	// Add IDE flag to open command
-	openCmd.Flags().StringVarP(&ideName, "ide", "i", "", "Open in specified IDE")
->>>>>>> 0b8f0883
 
 	// Add subcommands
 	rootCmd.AddCommand(createCmd, openCmd, deleteCmd, listCmd, loadCmd, initCmd)
