// Package main provides the command-line interface for the WTM application.
package main

import (
	"fmt"
	"log"
	"os"
	"path/filepath"
	"strings"

	"github.com/lerenn/wtm/pkg/config"
	"github.com/lerenn/wtm/pkg/status"
	"github.com/lerenn/wtm/pkg/wtm"
	"github.com/spf13/cobra"
)

var (
	quiet      bool
	verbose    bool
	configPath string
	ideName    string
)

// loadConfig loads the configuration with fallback to default.
func loadConfig() *config.Config {
	var cfg *config.Config
	var err error

	if configPath != "" {
		// Use custom config path if provided
		manager := config.NewManager()
		cfg, err = manager.LoadConfig(configPath)
		if err != nil {
			log.Printf("Failed to load custom config from %s: %v", configPath, err)
			// Fall back to default config
			cfg = manager.DefaultConfig()
		}
	} else {
		// Use default config loading logic
		homeDir, err := os.UserHomeDir()
		if err != nil {
			// Fallback to current directory if home directory cannot be determined
			homeDir = "."
		}

		defaultConfigPath := filepath.Join(homeDir, ".wtm", "config.yaml")
		cfg, err = config.LoadConfigWithFallback(defaultConfigPath)
		if err != nil {
			// If there's an error, use default config
			cfg = config.NewManager().DefaultConfig()
		}
	}

	return cfg
}

func createCreateCmd() *cobra.Command {
	return &cobra.Command{
		Use:   "create [branch]",
		Short: "Create worktree(s) for the specified branch",
		Long:  `Create worktree(s) for the specified branch. Currently supports single repository mode.`,
		Args:  cobra.ExactArgs(1),
		RunE: func(_ *cobra.Command, args []string) error {
			branch := args[0]
			cfg := loadConfig()
			cgwtManager := wtm.NewWTM(cfg)
			cgwtManager.SetVerbose(verbose)

			// Create worktree with IDE if specified
			if ideName != "" {
				return cgwtManager.CreateWorkTree(branch, &ideName)
			}

			// Just create worktree without IDE
			return cgwtManager.CreateWorkTree(branch, nil)
		},
	}
}

func createOpenCmd() *cobra.Command {
	openCmd := &cobra.Command{
		Use:   "open [worktree-name]",
		Short: "Open existing worktree in IDE",
		Long:  "Open an existing worktree in the specified IDE",
		Args:  cobra.ExactArgs(1),
		RunE: func(_ *cobra.Command, args []string) error {
			worktreeName := args[0]

			if ideName == "" {
				return fmt.Errorf("IDE name is required. Use -i or --ide flag")
			}

			// Load configuration and create WTM instance
			cfg := loadConfig()
			wtmManager := wtm.NewWTM(cfg)
			wtmManager.SetVerbose(verbose)

			// Open worktree in IDE
			return wtmManager.OpenWorktree(worktreeName, ideName)
		},
	}

	// Add IDE flag to open command
	openCmd.Flags().StringVarP(&ideName, "ide", "i", "", "IDE to open worktree in")
	err := openCmd.MarkFlagRequired("ide")
	if err != nil {
		log.Fatal(err)
	}

	return openCmd
}

func createDeleteCmd() *cobra.Command {
	var force bool

	deleteCmd := &cobra.Command{
		Use:   "delete [branch-name]",
		Short: "Delete a worktree",
		Long:  "Delete a worktree and clean up Git state",
		Args:  cobra.ExactArgs(1),
		RunE: func(_ *cobra.Command, args []string) error {
			branch := args[0]

			// Load configuration and create WTM instance
			cfg := loadConfig()
			wtmManager := wtm.NewWTM(cfg)
			wtmManager.SetVerbose(verbose)

			// Delete worktree
			return wtmManager.DeleteWorkTree(branch, force)
		},
	}

	// Add force flag to delete command
	deleteCmd.Flags().BoolVarP(&force, "force", "f", false, "Force deletion without confirmation")

	return deleteCmd
}

// getWorkspaceName extracts the workspace name from the workspace file path.
func getWorkspaceName(workspacePath string) string {
	// Extract filename without extension
	filename := filepath.Base(workspacePath)
	return strings.TrimSuffix(filename, ".code-workspace")
}

// displayWorktrees displays worktrees based on project type.
func displayWorktrees(worktrees []status.Repository, projectType wtm.ProjectType) {
	switch projectType {
	case wtm.ProjectTypeSingleRepo:
		displaySingleRepoWorktrees(worktrees)
	case wtm.ProjectTypeWorkspace:
		displayWorkspaceWorktrees(worktrees)
	case wtm.ProjectTypeNone:
		displayFallbackWorktrees(worktrees)
	default:
		displayFallbackWorktrees(worktrees)
	}
}

// displaySingleRepoWorktrees displays worktrees for single repository mode.
func displaySingleRepoWorktrees(worktrees []status.Repository) {
	repoName := worktrees[0].URL
	fmt.Printf("Worktrees for %s repository:\n", repoName)
	displayUniqueBranches(worktrees)
}

// displayWorkspaceWorktrees displays worktrees for workspace mode.
func displayWorkspaceWorktrees(worktrees []status.Repository) {
	workspaceName := getWorkspaceName(worktrees[0].Workspace)
	fmt.Printf("Worktrees for %s workspace:\n", workspaceName)
	displayUniqueBranches(worktrees)
}

// displayFallbackWorktrees displays worktrees in fallback format.
func displayFallbackWorktrees(worktrees []status.Repository) {
	repoName := worktrees[0].URL
	fmt.Printf("Worktrees for %s:\n", repoName)
	for _, worktree := range worktrees {
		fmt.Printf("  %s: %s\n", worktree.Branch, worktree.Path)
	}
}

// displayUniqueBranches displays unique branches from worktrees.
func displayUniqueBranches(worktrees []status.Repository) {
	branches := make(map[string]bool)
	for _, worktree := range worktrees {
		if !branches[worktree.Branch] {
			fmt.Printf("  %s\n", worktree.Branch)
			branches[worktree.Branch] = true
		}
	}
}

func createListCmd() *cobra.Command {
	return &cobra.Command{
		Use:   "list",
		Short: "List worktrees for the current repository",
		Long:  `List all worktrees for the current Git repository. Currently supports single repository mode.`,
		Args:  cobra.NoArgs,
		RunE: func(_ *cobra.Command, _ []string) error {
			// Load configuration and create WTM instance
			cfg := loadConfig()
			wtmManager := wtm.NewWTM(cfg)
			wtmManager.SetVerbose(verbose)

			// List worktrees
			worktrees, projectType, err := wtmManager.ListWorktrees()
			if err != nil {
				return err
			}

			// Display worktrees in simple text format
			if len(worktrees) == 0 {
				switch projectType {
				case wtm.ProjectTypeSingleRepo:
					fmt.Println("No worktrees found for current repository")
				case wtm.ProjectTypeWorkspace:
					fmt.Println("No worktrees found for current workspace")
				case wtm.ProjectTypeNone:
					fmt.Println("No worktrees found")
				default:
					fmt.Println("No worktrees found")
				}
				return nil
			}

<<<<<<< HEAD
			// Display worktrees based on project type
			displayWorktrees(worktrees, projectType)
=======
			// Get repository name for display
			repoName := worktrees[0].URL
			fmt.Printf("Worktrees for %s:\n", repoName)

			for _, worktree := range worktrees {
				// Format: [remote] branch: path
				fmt.Printf("  [%s] %s: %s\n", worktree.Remote, worktree.Branch, worktree.Path)
			}
>>>>>>> 340c5fb3

			return nil
		},
	}
}

func createLoadCmd() *cobra.Command {
	return &cobra.Command{
		Use:   "load [remote-source:]<branch-name>",
		Short: "Load branch from remote source",
		Long: `Load a branch from a remote source and create a worktree. Supports loading from 
origin or other users/organizations.`,
		Args: cobra.ExactArgs(1),
		RunE: func(_ *cobra.Command, args []string) error {
			// Load configuration and create WTM instance
			cfg := loadConfig()
			wtmManager := wtm.NewWTM(cfg)
			wtmManager.SetVerbose(verbose)

			// Load worktree with IDE if specified
			if ideName != "" {
				return wtmManager.LoadWorktree(args[0], &ideName)
			}

			// Just load worktree without IDE
			return wtmManager.LoadWorktree(args[0], nil)
		},
	}
}

func main() {
	var rootCmd = &cobra.Command{
		Use:   "cgwt",
		Short: "Cursor Git WorkTree Manager",
		Long:  `A powerful CLI tool for managing Git worktrees specifically designed for Cursor IDE.`,
	}

	// Add global flags
	rootCmd.PersistentFlags().BoolVarP(&quiet, "quiet", "q", false, "Suppress all output except errors")
	rootCmd.PersistentFlags().BoolVarP(&verbose, "verbose", "v", false, "Enable verbose output")
	rootCmd.PersistentFlags().StringVarP(&configPath, "config", "c", "", "Specify a custom config file path")

	// Create commands
	createCmd := createCreateCmd()
	openCmd := createOpenCmd()
	deleteCmd := createDeleteCmd()
	listCmd := createListCmd()
	loadCmd := createLoadCmd()

	// Add IDE flag to create command
	createCmd.Flags().StringVarP(&ideName, "ide", "i", "", "Open in specified IDE after creation")

	// Add IDE flag to load command
	loadCmd.Flags().StringVarP(&ideName, "ide", "i", "", "Open in specified IDE after loading")

	// Add subcommands
	rootCmd.AddCommand(createCmd, openCmd, deleteCmd, listCmd, loadCmd)

	if err := rootCmd.Execute(); err != nil {
		log.Fatal(err)
	}
}<|MERGE_RESOLUTION|>--- conflicted
+++ resolved
@@ -225,19 +225,8 @@
 				return nil
 			}
 
-<<<<<<< HEAD
 			// Display worktrees based on project type
 			displayWorktrees(worktrees, projectType)
-=======
-			// Get repository name for display
-			repoName := worktrees[0].URL
-			fmt.Printf("Worktrees for %s:\n", repoName)
-
-			for _, worktree := range worktrees {
-				// Format: [remote] branch: path
-				fmt.Printf("  [%s] %s: %s\n", worktree.Remote, worktree.Branch, worktree.Path)
-			}
->>>>>>> 340c5fb3
 
 			return nil
 		},
