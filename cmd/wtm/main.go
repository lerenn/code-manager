// Package main provides the command-line interface for the WTM application.
package main

import (
	"fmt"
	"log"
	"os"
	"path/filepath"

	"github.com/lerenn/wtm/pkg/config"
	"github.com/lerenn/wtm/pkg/wtm"
	"github.com/spf13/cobra"
)

var (
	quiet      bool
	verbose    bool
	configPath string
	ideName    string
)

// loadConfig loads the configuration with fallback to default.
func loadConfig() *config.Config {
	var cfg *config.Config
	var err error

	if configPath != "" {
		// Use custom config path if provided
		manager := config.NewManager()
		cfg, err = manager.LoadConfig(configPath)
		if err != nil {
			log.Printf("Failed to load custom config from %s: %v", configPath, err)
			// Fall back to default config
			cfg = manager.DefaultConfig()
		}
	} else {
		// Use default config loading logic
		homeDir, err := os.UserHomeDir()
		if err != nil {
			// Fallback to current directory if home directory cannot be determined
			homeDir = "."
		}

		defaultConfigPath := filepath.Join(homeDir, ".wtm", "config.yaml")
		cfg, err = config.LoadConfigWithFallback(defaultConfigPath)
		if err != nil {
			// If there's an error, use default config
			cfg = config.NewManager().DefaultConfig()
		}
	}

	return cfg
}

func createCreateCmd() *cobra.Command {
	return &cobra.Command{
		Use:   "create [branch]",
		Short: "Create worktree(s) for the specified branch",
		Long:  `Create worktree(s) for the specified branch. Currently supports single repository mode.`,
		Args:  cobra.ExactArgs(1),
		RunE: func(_ *cobra.Command, args []string) error {
			branch := args[0]
			cfg := loadConfig()
			cgwtManager := wtm.NewWTM(cfg)
			cgwtManager.SetVerbose(verbose)

			// Create worktree with IDE if specified
			if ideName != "" {
				return cgwtManager.CreateWorkTree(branch, &ideName)
			}

			// Just create worktree without IDE
			return cgwtManager.CreateWorkTree(branch, nil)
		},
	}
}

func createOpenCmd() *cobra.Command {
	openCmd := &cobra.Command{
		Use:   "open [worktree-name]",
		Short: "Open existing worktree in IDE",
		Long:  "Open an existing worktree in the specified IDE",
		Args:  cobra.ExactArgs(1),
		RunE: func(_ *cobra.Command, args []string) error {
			worktreeName := args[0]

			if ideName == "" {
				return fmt.Errorf("IDE name is required. Use -i or --ide flag")
			}

			// Load configuration and create WTM instance
			cfg := loadConfig()
			wtmManager := wtm.NewWTM(cfg)
			wtmManager.SetVerbose(verbose)

			// Open worktree in IDE
			return wtmManager.OpenWorktree(worktreeName, ideName)
		},
	}

	// Add IDE flag to open command
	openCmd.Flags().StringVarP(&ideName, "ide", "i", "", "IDE to open worktree in")
	err := openCmd.MarkFlagRequired("ide")
	if err != nil {
		log.Fatal(err)
	}

	return openCmd
}

<<<<<<< HEAD
func createDeleteCmd() *cobra.Command {
	var force bool

	deleteCmd := &cobra.Command{
		Use:   "delete [branch-name]",
		Short: "Delete a worktree",
		Long:  "Delete a worktree and clean up Git state",
		Args:  cobra.ExactArgs(1),
		RunE: func(_ *cobra.Command, args []string) error {
			branch := args[0]

=======
func createListCmd() *cobra.Command {
	return &cobra.Command{
		Use:   "list",
		Short: "List worktrees for the current repository",
		Long:  `List all worktrees for the current Git repository. Currently supports single repository mode.`,
		Args:  cobra.NoArgs,
		RunE: func(_ *cobra.Command, _ []string) error {
>>>>>>> 962eb134
			// Load configuration and create WTM instance
			cfg := loadConfig()
			wtmManager := wtm.NewWTM(cfg)
			wtmManager.SetVerbose(verbose)

<<<<<<< HEAD
			// Delete worktree
			return wtmManager.DeleteWorkTree(branch, force)
		},
	}

	// Add force flag to delete command
	deleteCmd.Flags().BoolVarP(&force, "force", "f", false, "Force deletion without confirmation")

	return deleteCmd
=======
			// List worktrees
			worktrees, err := wtmManager.ListWorktrees()
			if err != nil {
				return err
			}

			// Display worktrees in simple text format
			if len(worktrees) == 0 {
				fmt.Println("No worktrees found for current repository")
				return nil
			}

			// Get repository name for display
			repoName := worktrees[0].URL
			fmt.Printf("Worktrees for %s:\n", repoName)

			for _, worktree := range worktrees {
				fmt.Printf("  %s: %s\n", worktree.Branch, worktree.Path)
			}

			return nil
		},
	}
>>>>>>> 962eb134
}

func main() {
	var rootCmd = &cobra.Command{
		Use:   "cgwt",
		Short: "Cursor Git WorkTree Manager",
		Long:  `A powerful CLI tool for managing Git worktrees specifically designed for Cursor IDE.`,
	}

	// Add global flags
	rootCmd.PersistentFlags().BoolVarP(&quiet, "quiet", "q", false, "Suppress all output except errors")
	rootCmd.PersistentFlags().BoolVarP(&verbose, "verbose", "v", false, "Enable verbose output")
	rootCmd.PersistentFlags().StringVarP(&configPath, "config", "c", "", "Specify a custom config file path")

	// Create commands
	createCmd := createCreateCmd()
	openCmd := createOpenCmd()
<<<<<<< HEAD
	deleteCmd := createDeleteCmd()
=======
	listCmd := createListCmd()
>>>>>>> 962eb134

	// Add IDE flag to create command
	createCmd.Flags().StringVarP(&ideName, "ide", "i", "", "Open in specified IDE after creation")

	// Add subcommands
<<<<<<< HEAD
	rootCmd.AddCommand(createCmd, openCmd, deleteCmd)
=======
	rootCmd.AddCommand(createCmd, openCmd, listCmd)
>>>>>>> 962eb134

	if err := rootCmd.Execute(); err != nil {
		log.Fatal(err)
	}
}<|MERGE_RESOLUTION|>--- conflicted
+++ resolved
@@ -108,7 +108,6 @@
 	return openCmd
 }
 
-<<<<<<< HEAD
 func createDeleteCmd() *cobra.Command {
 	var force bool
 
@@ -120,7 +119,22 @@
 		RunE: func(_ *cobra.Command, args []string) error {
 			branch := args[0]
 
-=======
+			// Load configuration and create WTM instance
+			cfg := loadConfig()
+			wtmManager := wtm.NewWTM(cfg)
+			wtmManager.SetVerbose(verbose)
+
+			// Delete worktree
+			return wtmManager.DeleteWorkTree(branch, force)
+		},
+	}
+
+	// Add force flag to delete command
+	deleteCmd.Flags().BoolVarP(&force, "force", "f", false, "Force deletion without confirmation")
+
+	return deleteCmd
+}
+
 func createListCmd() *cobra.Command {
 	return &cobra.Command{
 		Use:   "list",
@@ -128,23 +142,11 @@
 		Long:  `List all worktrees for the current Git repository. Currently supports single repository mode.`,
 		Args:  cobra.NoArgs,
 		RunE: func(_ *cobra.Command, _ []string) error {
->>>>>>> 962eb134
 			// Load configuration and create WTM instance
 			cfg := loadConfig()
 			wtmManager := wtm.NewWTM(cfg)
 			wtmManager.SetVerbose(verbose)
 
-<<<<<<< HEAD
-			// Delete worktree
-			return wtmManager.DeleteWorkTree(branch, force)
-		},
-	}
-
-	// Add force flag to delete command
-	deleteCmd.Flags().BoolVarP(&force, "force", "f", false, "Force deletion without confirmation")
-
-	return deleteCmd
-=======
 			// List worktrees
 			worktrees, err := wtmManager.ListWorktrees()
 			if err != nil {
@@ -168,7 +170,6 @@
 			return nil
 		},
 	}
->>>>>>> 962eb134
 }
 
 func main() {
@@ -186,21 +187,14 @@
 	// Create commands
 	createCmd := createCreateCmd()
 	openCmd := createOpenCmd()
-<<<<<<< HEAD
 	deleteCmd := createDeleteCmd()
-=======
 	listCmd := createListCmd()
->>>>>>> 962eb134
 
 	// Add IDE flag to create command
 	createCmd.Flags().StringVarP(&ideName, "ide", "i", "", "Open in specified IDE after creation")
 
 	// Add subcommands
-<<<<<<< HEAD
-	rootCmd.AddCommand(createCmd, openCmd, deleteCmd)
-=======
-	rootCmd.AddCommand(createCmd, openCmd, listCmd)
->>>>>>> 962eb134
+	rootCmd.AddCommand(createCmd, openCmd, deleteCmd, listCmd)
 
 	if err := rootCmd.Execute(); err != nil {
 		log.Fatal(err)
